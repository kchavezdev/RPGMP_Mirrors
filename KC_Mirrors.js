/*!

MIT License

Copyright (c) 2022-2024 K. Chavez <kchavez.dev@gmail.com>

Permission is hereby granted, free of charge, to any person obtaining a copy
of this software and associated documentation files (the "Software"), to deal
in the Software without restriction, including without limitation the rights
to use, copy, modify, merge, publish, distribute, sublicense, and/or sell
copies of the Software, and to permit persons to whom the Software is
furnished to do so, subject to the following conditions:

The above copyright notice and this permission notice shall be included in all
copies or substantial portions of the Software.

THE SOFTWARE IS PROVIDED "AS IS", WITHOUT WARRANTY OF ANY KIND, EXPRESS OR
IMPLIED, INCLUDING BUT NOT LIMITED TO THE WARRANTIES OF MERCHANTABILITY,
FITNESS FOR A PARTICULAR PURPOSE AND NONINFRINGEMENT. IN NO EVENT SHALL THE
AUTHORS OR COPYRIGHT HOLDERS BE LIABLE FOR ANY CLAIM, DAMAGES OR OTHER
LIABILITY, WHETHER IN AN ACTION OF CONTRACT, TORT OR OTHERWISE, ARISING FROM,
OUT OF OR IN CONNECTION WITH THE SOFTWARE OR THE USE OR OTHER DEALINGS IN THE
SOFTWARE.

*/

/*:
 * @author K. Chavez 
 * @url https://github.com/kchavezdev/RPGMP_Mirrors
 * @target MZ
 * @orderAfter PluginCommonBase
 * @orderAfter GALV_DiagonalMovementMZ
 * @orderAfter GALV_CharacterFramesMZ
 * @orderAfter GALV_EventSpawnerMZ
 *
<<<<<<< HEAD
 * @plugindesc [v1.4]Add reflections to events and actors.
=======
 * @plugindesc [v1.3.7]Add reflections to events and actors.
>>>>>>> 4773a43f
 *
 * @help
 * KC_Mirrors.js
 * 
 * This is a plugin that allows the developer to add reflections to actors and 
 * events. This is done by drawing sprites below the map but above the parallax
 * layer. So, to get full usage out of this plugin, you must be using tilesets
 * that show the parallax layer (i.e. tilesets with transparency).
 * 
 * The demo uses a tileset with reduced opacity on the water tiles to achieve
 * the water reflection effect, for example.
 * 
 * There are two types of reflections: Wall and Floor
 * 
 * Floor reflections appear below the character and follow the character as
 * they walk around the map.
 * 
 * Wall reflections appeaer on regions marked with certain IDs and grow and
 * shrink based on how close the character is to the marked tile. Only one
 * wall reflection is visible at a time per character; the one that is
 * visible is placed on the closest tile with a wall reflection that is above
 * the character.
 * 
 * Also note that most arguments can have their values substituted with
 * variables by using \v[x] as an argument where x is a game variable ID.
 * 
 * As of version 1.3.0 of this plugin, FilterControllerMZ is supported. To
 * use filters, place KC_Mirrors UNDER FilterControllerMZ and use either
 * CharReflectionsFloor, CharReflectionsWall, or CharReflections as your
 * filter target. For example, if a given map had the note tags
 * <Filter:REFLECT#1,reflection-w,CharReflectionsFloor> and
 * <SetFilter:REFLECT#1,0,0,5,30,100,1,1>, only the floor reflections would
 * have a "wavy" effect; this would be useful to simulate the appearance of
 * water for example.
 * 
 * Also as of version 1.3.0, reflections can be offset by arbitrary numbers
 * of pixels using the <REFLECT_FLOOR_OFFSETS:[x],[y]> and 
 * <REFLECT_WALL_OFFSETS:[x],[y]>, which can be useful for fine-tuning
 * reflections on a per-map and per-character basis.
 * 
 * As of version 1.3.5, this plugin is compatible with GALV_DiagonalMovementMZ
 * and GALV_CharacterFramesMZ. Note that you will see visual oddities if you
 * set a reflection spritesheet with a non-matching number of character
 * frames.
 * 
 * -----------------------------Plugin Parameters-----------------------------
 * 
 * Wall Region IDs:
 * An array of regions that wall reflections can be drawn on.
 * 
 * Disable Region IDs:
 * Characters standing on these regions will have wall and floor reflections
 * disabled for as long as they are on top of those regions.
 * 
 * Actor Defaults:
 * Default reflection settings for actors. Can be overriden by note tags.
 * 
 * Event Defaults:
 * Default reflection settings for events. Can be overriden by note tags.
 * 
 * Reflection Z Value:
 * This is the Z value all reflections have. If below 0, reflections are
 * drawn below the main map tiles.
 * 
 * Maximum Wall Distance:
 * This determines the maximum amount of tiles a character can be from a wall
 * before their reflection stops being drawn. This number also determines how
 * quickly a character shrinks as they move away from the wall if the wall
 * reflections are in pseudo-perspective mode.
 * 
 * Wall Reflection Mode:
 * This is the wall reflection mode that is used by default. Currently, there
 * are two modes to choose from:
 *   - Pseudo-perspective Mode:
 *       This is the mode where wall reflections are made to appear as if the
 *       characters are walking "into" the screen as the event or actor moves
 *       further down from the mirror. This is achieved partly through making
 *       the reflection sprite smaller as the character moves further down and
 *       away from the mirror.
 * 
 *   - Event-like Mode:
 *     In this mode, reflections appear more like an event would. So, there is
 *     no sprite scaling as seen in pseudo-perspective mode. Instead, as the
 *     character being reflected moves away from the mirror, their reflection
 *     moves the same amount. So, if the character is 3 tiles south of the
 *     base of the mirror, then their reflection is three tiles north of the
 *     mirror's base.
 * 
 * Reflect Mode Variable:
 * This allows the developer to bind the current reflection mode to a variable
 * rather than use the same mode for the entire game. If there is an invalid
 * reflection mode in this variable, the game falls back to the mode defined in
 * the Wall Reflection Mode parameter. Setting this to 0 causes the defined
 * Wall Reflection Mode to always be used.
 * 
 * ------------------------------Plugin Note Tags------------------------------
 * 
 * This plugin allows the author to control various aspects of it via note tags.
 * All of these note tags are completely OPTIONAL. Default values will be used
 * if they are not present.
 * 
 * Shared Note Tags:
 * 
 * - These note tags are shared by the map, actors, and events
 * 
 *   | <REFLECT_TYPE:[ALL/FLOOR/WALL]>
 *     | Determines which reflections are enabled for this.
 *     | This overrides the defaults in this plugin's parameters.
 *     | ALL enables both wall and floor reflections
 *     | FLOOR enables floor reflections and disables wall reflections
 *     | WALL enables wall reflections and disables floor reflections
 *     |
 *     | For the map, enabling only enables reflections on characters with the
 *     | appropriate settings, and "disable" removes reflections regardless of
 *     | character setup. By default, maps allow reflections to appear.
 * 
 *   | <REFLECT_FLOOR_OFFSETS:[x],[y]>
 *     | Offsets the relevant floor reflections by x pixels horizontally and
 *       y pixels vertically
 *     | Note that the map's offsets and each individual character's offsets
 *       are added to get the final position of the reflection. So, if you
 *       have a character with tag <REFLECT_FLOOR_OFFSETS:-4,6> on a map with
 *       tag <REFLECT_FLOOR_OFFSETS:1,1>, the final offset of that individual
 *       character's reflection will be -3 pixels horizontally and 7 pixels
 *       vertically.
 *   | <REFLECT_WALL_OFFSETS:[x],[y]>
 *     | Offsets the relevant wall reflections by x pixels horizontally and
 *       y pixels vertically. Like the above, the final reflection position
 *       is the sum of the character offsets and the map offsets.
 * 
 * Map Note Tags:
 * 
 *   | <REFLECT_MODE:[PERSPECTIVE/EVENT]>
 *     | This overrides the perspective option in the plugin parameters for this
 *     | map. This is reset upon leaving and re-entering the map.
 * 
 * Shared Character Note Tags:
 * 
 * - These note tags are shared by actors and events
 * 
 *   | <REFLECT_INDEX:[x]>
 *     | x is the index of this character's reflection on the character sheet.
 *     | This parameters has no effect if the character is using a big
 *     | character for their reflection sprite.
 * 
 *   | <REFLECT_FLOOR_OPACITY:[x]>
 *     | x is a number between 0-255, inclusive. This is the "opacity" of the
 *       floor reflection sprite of the character. In other words, this is how
 *       transparent the reflection sprites appear for the character, where 0
 *       is totally transparent and 255 is fully opaque.
 * 
 *   | <REFLECT_WALL_OPACITY:[x]>
 *     | x is a number between 0-255, inclusive. This is the "opacity" of the
 *       wall reflection sprite of the character. In other words, this is how
 *       transparent the reflection sprites appear for the character, where 0
 *       is totally transparent and 255 is fully opaque.
 * 
 * Event Note Tags:
 * 
 *   | <REFLECT_CHAR:[filename]>
 *     | Uses the character sheet with the specified filename for this event's
 *     | reflection. Index can be set seperately with REFLECT_INDEX.
 * 
 * Actor Note Tags:
 *   | <REFLECT_ACTOR:[filename]>
 *     | Uses the character sheet with the specified filename for this actor's
 *     | reflection. Index can be set seperately with REFLECT_INDEX.
 * 
 * ------------------------------Plugin Commands------------------------------
 * 
 * Change Event Reflection
 *   | Change the reflection parameters of a specified event. These changes
 *   | are reset on map reload.
 * 
 * Match Event Reflection
 *   | Sets this event's reflection graphic to their normal top view graphic.
 * 
 * Change Actor Reflection
 *   | Change the reflection parameters of a specified actor. These changes
 *   | are persistent and are included in the save file.
 * 
 * Match Actor Reflection
 *   | Sets this actor's reflection graphic to their normal top view graphic.
 * 
 * Set Wall Reflection Mode
 *   | Sets the wall reflection mode by changing the wall reflection mode variable
 *   | defined in the plugin parameters. Does nothing if that parameter is 0.
 * 
 * Refresh Wall Reflections
 *   | Refreshes the wall reflection positions on the current map. Useful if
 *   | tiles on the current map have their regions updated.
 * 
 * Override Map Settings
 *   | Overrides reflection settings for the current map. This can be used to
 *   | quickly disable all reflections or change the perspective mode temporarily.
 *   | All changes are lost upon leaving and re-entering the map.
 * 
 * ---------------------------Plugin Script Calls---------------------------
 * 
 * The script calls for this plugin are as follows.
 * 
 * Format your script commands as KCDev.Mirrors.<function name>
 * 
 * Example: KCDev.Mirrors.setEventReflect(1, 'Actor1', 0, true, false)
 * 
 * The commands are as follows:
 * 
 * setEventReflect(event_id, reflection_filename, reflection_index, floor_enabled, wall_enabled, floor_opacity, wall_opacity, floor_x_offset, floor_y_offset, wall_x_offset, wall_y_offset)
 *   | Same as Change Event Reflection command
 * 
 * resetEventReflectImage(event_id)
 *   | Same as Match Event Reflection command
 * 
 * setActorReflect(actor_id, reflection_filename, reflection_index, floor_enabled, wall_enabled, floor_opacity, wall_opacity, floor_x_offset, floor_y_offset, wall_x_offset, wall_y_offset)
 *   | Same as Change Actor Reflection command
 * 
 * resetActorReflectImage(actor_id)
 *   | Same as Match Actor Reflection command
 * 
 * setWallReflectMode(mode)
 *   | Same as Set Wall Reflection Mode command
 * 
 * refreshReflectWallCache()
 *   | Same as Refresh Wall Reflections command
 * 
 * overrideMapSettings(floorEnabled, wallEnabled, mode)
 *   | Same as Override Map Settings command
 * 
 * Changelog:
<<<<<<< HEAD
 *     v1.4.0 - 2024/XX/XX
 *         - Make PluginCommonBase optional
 *         - Performance optimizations
=======
 *     v1.3.7 - 2024/04/25
 *         - Fixed issue where events unspawned by GALV_EventSpawnerMZ would
 *           have their reflections linger
>>>>>>> 4773a43f
 *     v1.3.6 - 2024/03/09
 *         - Changed Sprite_Reflect initialization for plugin compatibility
 *         - Consolidated Sprite_Reflect and Sprite_Reflect_wall into one class
 *         - Optimized wall coordinate lookups
 *     v1.3.5 - 2024/03/07
 *         - Restructure internal code
 *         - Make reflections compatible with GALV_CharacterFramesMZ
 *         - Make reflections compatible with GALV_DiagonalMovementMZ
 *         - Fixed event reflection plugin commands
 *         - Tried to fixup "Exclude Unused Files" note tags
 *     v1.3.4 - 2024/02/17
 *         - Updated plugin url to point to current repository
 *     v1.3.3 - 2023/12/01
 *         - Fixed a crash related to launching this plugin without
 *           FilterControllerMZ
 *     v1.3.2 - 2022/12/20
 *         - Fixed bugs where incorrect scaling on the x axis would be applied
 *           to reflections of events using tileset sprites
 *      v1.3.1 - 2022/10/26
 *	       - Quick fix to CharReflections Filter Controller target
 *     v1.3.0 - 2022/10/26
 *         - Added FilterControllerMZ targets
 *           | CharReflectionsFloor - Applies filter to all floor reflections
 *           | CharReflectionsWall - Applies filter to all wall reflections
 *           | CharReflections - Applies filter to all character reflections
 *         - Added new note tags to actors, characters, and maps:
 *             | <REFLECT_FLOOR_OFFSETS:[x],[y]>
 *             | <REFLECT_WALL_OFFSETS:[x],[y]>
 *         - Added an option to fix Z-fighting under certain conditions on
 *           wall reflections in 'perspective' mode
 *             | You probably don't need this fix unless you're using a pixel
 *               movement plugin
 *         - Fixed a bug in the Change Event Reflect plugin command that
 *           caused the wrong event to be used as reference for unchanged
 *           parameters
 *         - Internal code refactor
 *           | All plugin parameters are exposed on the KCDev.Mirrors object
 *     v1.2.0 - 2022/08/05
 *         - Reflections of each type can now be separately toggled on and off
 *           for the entire map through note tags and a new plugin command
 *             | New command: Override Map Settings
 *             | New map note tag: <REFLECT_TYPE:[ALL/FLOOR/WALL]>
 *         - The reflection mode the map uses can be changed via the map notes
 *           and the aforementioned new command
 *             | New map note tag: <REFLECT_MODE:[PERSPECTIVE/EVENT]>
 *         - The developer can now set the opacity of each reflection type
 *           through the updated plugin command and via new note tags
 *             | New event and actor tags: <REFLECT_FLOOR_OPACITY:[x]>, 
 *                                         <REFLECT_WALL_OPACITY:[x]>
 *         - Characters that are made transparent via move route commands
 *           now also have their reflections disappear if those reflections
 *           are not using custom opacities
 *     v1.1.4 - 2022/07/19
 *         - Adjusted how reflections are handled internally for compatibility
 *           with KC_MoveRouteTF
 *     v1.1.3 - 2022/07/16
 *         - Fixed issue where characters using a sprite from the tileset and
 *           with a priority other than 'Below Characters' would never have
 *           reflections
 *     v1.1.2 - 2022/07/14
 *         - Fixed a typo that caused incorrect behavior when setting event
 *           reflection properties via plugin command and manually selecting
 *           'Unchanged' from the dropdown box
 *     v1.1.1 - 2022/07/14
 *         - Added a few safety checks to avoid a game crash when trying to
 *           access characters that do not exist (e.g. trying to change the
 *           reflection of the third follower when the player has two
 *           followers)
 *     v1.1.0 - 2022/07/12
 *         - Fixed bug where characters standing out of the maximum wall
 *           reflection range would appear on the mirror with incorrect
 *           scaling
 *         - Added the 'event-like' wall reflection mode and renamed the
 *           mode featured in the previous version to 'pseudo-perspective'
 *           mode
 *         - Removed restriction that caused events using tile IDs to not
 *           appear in wall reflections
 *     v1.0.0 - 2022/07/11
 *         - Initial release
 * 
 * @param regionsParent
 * @text Regions
 * 
 * @param wallRegions
 * @parent regionsParent
 * @text Wall Region IDs
 * @desc A wall reflection sprite will be drawn on tiles with any of these region IDs.
 * @type number[]
 * @default ["1"]
 * 
 * @param noReflectRegions
 * @parent regionsParent
 * @text Disable Reflection IDs
 * @desc Any character standing on a tile with one of these region IDs will have all reflections disabled.
 * @type number[]
 * @default []
 * 
 * @param defaultParent
 * @text Default Settings
 * 
 * @param actorDefault
 * @text Actors
 * @desc Default settings for player and followers.
 * @type struct<defaults>
 * @parent defaultParent
 * @default {"reflectFloor":"true","reflectWall":"true"}
 * 
 * @param eventDefault
 * @text Events
 * @desc Default setting for map events.
 * @type struct<defaults>
 * @parent defaultParent
 * @default{"reflectFloor":"false","reflectWall":"false"}
 * 
 * @param advancedOptsParent
 * @text Other Options
 * 
 * @param zValue
 * @parent advancedOptsParent
 * @text Reflection Z Value
 * @desc The z value of the reflections. Negative values are drawn below the map.
 * @default -1
 * 
 * @param attemptFixZFight
 * @text Use Z Fighting Fixup
 * @parent zValue
 * @desc Certain plugins cause an incorrect ordering of characters in wall 'perspective' mode. Use only if needed.
 * @type boolean
 * @default false
 * 
 * @param maxWallDistance
 * @parent advancedOptsParent
 * @text Maximum Wall Distance
 * @desc Sets maximum distance for wall reflection to appear. Affects how quickly sprite shrinks in pseudo-perspective.
 * @type number
 * @default 20
 * 
 * @param wallReflectType
 * @parent advancedOptsParent
 * @text Wall Reflection Mode
 * @desc Choose the type of wall reflection to use. This is also the fallback if the variable has an invalid value.
 * @type select
 * @option Pseudo-Perspective
 * @value perspective
 * @option Event-Like
 * @value event
 * @default perspective
 * 
 * @param wallReflectVar
 * @parent wallReflectType
 * @text Reflect Mode Variable
 * @desc This variable is checked for a wall reflect type. Set to 0 to disable this.
 * @type variable
 * @default 0
 * 
 * @noteParam REFLECT_CHAR
 * @noteDir img/characters/
 * @noteType file
 * @noteData events
 * 
 * @noteParam reflect_char
 * @noteDir img/characters/
 * @noteType file
 * @noteData events
 * 
 * @noteParam Reflect_Char
 * @noteDir img/characters/
 * @noteType file
 * @noteData events
 * 
 * @noteParam REFLECT_ACTOR
 * @noteDir img/characters/
 * @noteType file
 * @noteData actors
 * 
 * @noteParam reflect_actor
 * @noteDir img/characters/
 * @noteType file
 * @noteData actors
 * 
 * @noteParam Reflect_Actor
 * @noteDir img/characters/
 * @noteType file
 * @noteData actors
 * 
 * @command changeEventReflect
 * @text Change Event Reflection
 * @desc Change the reflection graphic of an event. Changes are reset on map reload. 
 * @arg id
 * @text Event ID
 * @type text
 * @desc Specify the event to change the graphic of. 0 is this event.
 * @default 0
 * 
 * @arg character
 * @text Character File
 * @desc Specify the new character file name. Keep empty to leave this unchanged.
 * @type file
 * @dir img/characters/
 * 
 * @arg index
 * @text Character Index
 * @desc Index to use in the new graphic. Keep empty to leave this unchanged.
 * @type text
 * 
 * @arg reflectFloorOpacity
 * @text Floor Opacity
 * @desc Set the floor reflection's opacity by entering a number 0-255. -1 sets reflection to follow parent character's opacity.
 * @type combo
 * @option unchanged
 * @option -1
 * @default unchanged
 * 
 * @arg reflectWallOpacity
 * @text Wall Opacity
 * @desc Set the wall reflection's opacity by entering a number 0-255. -1 sets reflection to follow parent character's opacity.
 * @type combo
 * @option unchanged
 * @option -1
 * @default unchanged
 * 
 * @arg reflectFloor
 * @text Enable Floor Reflection
 * @type select
 * @option Enable
 * @value true
 * @option Disable
 * @value false
 * @option Unchanged
 * @value unchanged
 * @default unchanged
 * 
 * @arg reflectWall
 * @text Enable Wall Reflection
 * @type select
 * @option Enable
 * @value true
 * @option Disable
 * @value false
 * @option Unchanged
 * @value unchanged
 * @default unchanged
 * 
 * @arg reflectFloorXOffset
 * @parent reflectFloor
 * @text Floor x Offset
 * @desc The x offset of the floor reflection for this character. Leave blank to keep unchanged.
 * @type text
 * 
 * @arg reflectFloorYOffset
 * @parent reflectFloor
 * @text Floor y Offset
 * @desc The y offset of the floor reflection for this character. Leave blank to keep unchanged.
 * @type text
 * 
 * @arg reflectWallXOffset
 * @text Wall x Offset
 * @parent reflectWall
 * @desc The x offset of the wall reflection for this character. Leave blank to keep unchanged.
 * @type text
 * 
 * @arg reflectWallYOffset
 * @text Wall y Offset
 * @parent reflectWall
 * @desc The y offset of the wall reflection for this character. Leave blank to keep unchanged.
 * @type text
 * 
 * @command resetEventReflect
 * @text Match Event Reflection
 * @desc Set the chosen event's graphic to its current top view character graphic and opacity. Changes are reset on map reload.
 * 
 * @arg id
 * @text Event ID
 * @type text
 * @desc Specify the event to remove custom reflection images for. 0 refers to this event.
 * @default 0
 * 
 * @command changeActorReflect
 * @text Change Actor Reflection
 * @desc Change the reflection graphic of an actor.
 * 
 * @arg id
 * @text Actor ID
 * @type actor
 * @desc Specify the actor to change the reflection of. 0 refers to the current party leader and negatives refer to followers.
 * @default 0
 * 
 * @arg character
 * @text Character File
 * @desc Specify the new character file name. Keep empty to leave this unchanged.
 * @type file
 * @dir img/characters/
 * 
 * @arg index
 * @text Character Index
 * @desc Index to use in the new graphic. Keep empty to leave this unchanged.
 * @type text
 * 
 * @arg reflectFloorOpacity
 * @text Floor Opacity
 * @desc Set the floor reflection's opacity by entering a number 0-255. -1 sets reflection to follow parent character's opacity.
 * @type combo
 * @option unchanged
 * @option -1
 * @default unchanged
 * 
 * @arg reflectWallOpacity
 * @text Wall Opacity
 * @desc Set the wall reflection's opacity by entering a number 0-255. -1 sets reflection to follow parent character's opacity.
 * @type combo
 * @option unchanged
 * @option -1
 * @default unchanged
 * 
 * @arg reflectFloor
 * @text Enable Floor Reflection
 * @type select
 * @option Enable
 * @value true
 * @option Disable
 * @value false
 * @option Unchanged
 * @value unchanged
 * @default unchanged
 * 
 * @arg reflectWall
 * @text Enable Wall Reflection
 * @type select
 * @option Enable
 * @value true
 * @option Disable
 * @value false
 * @option Unchanged
 * @value unchanged
 * @default unchanged
 * 
 * @arg reflectFloorXOffset
 * @parent reflectFloor
 * @text Floor x Offset
 * @desc The x offset of the floor reflection for this character. Leave blank to keep unchanged.
 * @type text
 * 
 * @arg reflectFloorYOffset
 * @parent reflectFloor
 * @text Floor y Offset
 * @desc The y offset of the floor reflection for this character. Leave blank to keep unchanged.
 * @type text
 * 
 * @arg reflectWallXOffset
 * @text Wall x Offset
 * @parent reflectWall
 * @desc The x offset of the wall reflection for this character. Leave blank to keep unchanged.
 * @type text
 * 
 * @arg reflectWallYOffset
 * @text Wall y Offset
 * @parent reflectWall
 * @desc The y offset of the wall reflection for this character. Leave blank to keep unchanged.
 * @type text
 * 
 * @command resetActorReflect
 * @text Match Actor Reflection
 * @desc Set the actor's reflection to the same graphic and opacity as their top view character.
 * 
 * @arg id
 * @text Actor ID
 * @type actor
 * @desc Specify the actor to change. 0 refers to the current party leader and negatives refer to followers in order.
 * @default 0
 * 
 * @command setWallReflectMode
 * @text Set Wall Reflection Mode
 * @desc Sets the variable defined in the plugin params to a reflection mode.
 * 
 * @arg mode
 * @text New Mode
 * @type select
 * @option Pseudo-Perspective
 * @value perspective
 * @option Event-Like
 * @value event
 * @default perspective
 * 
 * @command refreshReflectMap
 * @text Refresh Wall Reflections
 * @desc Force refresh wall reflections on current map. Useful if region IDs of tiles are changed during gameplay.
 * 
 * @command overrideMapSettings
 * @text Override Map Settings
 * @desc These overrides will stay in effect until the map is left and re-entered. These overrides take priority over the plugin parameters.
 * 
 * @arg reflectFloor
 * @text Allow Floor Reflections
 * @type select
 * @option Allow
 * @value allow
 * @option Disallow
 * @value disallow
 * @option Reset to Map Notes
 * @value map notes
 * @option Unchanged
 * @value unchanged
 * @default unchanged
 * 
 * @arg reflectWall
 * @text Allow Wall Reflections
 * @type select
 * @option Allow
 * @value allow
 * @option Disallow
 * @value disallow
 * @option Reset to Map Notes
 * @value map notes
 * @option Unchanged
 * @value unchanged
 * @default unchanged
 * 
 * @arg mode
 * @text Reflection Mode
 * @type select
 * @option Pseudo-Perspective
 * @value perspective
 * @option Event-Like
 * @value event
 * @option Match Plugin Params
 * @value plugin params
 * @option Match Map Notes
 * @value map notes
 * @option Unchanged
 * @value unchanged
 * @default unchanged
 * 
 */

/*~struct~defaults:
 * @param reflectFloor
 * @text Floor Reflection
 * @desc Enable floor reflections by default.
 * @type boolean
 * @default false
 * 
 * @param reflectWall
 * @text Wall Reflection
 * @desc Enable wall reflections by default.
 * @type boolean
 * @default false
 * 
 */

var Imported = Imported || {};
Imported.KC_Mirrors = true;

// A general namespace for all of my plugins

var KCDev = KCDev || {};

KCDev.Mirrors = {};

KCDev.Mirrors = {};
KCDev.Mirrors.zValue = -1;
KCDev.Mirrors.wallReflectType = 'perspective';
KCDev.Mirrors.wallReflectVar = 0;
KCDev.Mirrors.maxWallDistance = 20;
KCDev.Mirrors.actorDefault = {};
KCDev.Mirrors.actorDefault.reflectFloor = true;
KCDev.Mirrors.actorDefault.reflectWall = true;
KCDev.Mirrors.eventDefault = {};
KCDev.Mirrors.eventDefault.reflectFloor = false;
KCDev.Mirrors.eventDefault.reflectWall = false;
KCDev.Mirrors.useZFightFix = false;
/** @type {Map<number,number[]>} */
KCDev.Mirrors.reflectWallPositions = new Map();
KCDev.Mirrors.currMapId = -1;
/** @type {Set<number>} */
KCDev.Mirrors.wallRegions = null;
/** @type {Set<number>} */
KCDev.Mirrors.noReflectRegions = null;

KCDev.Mirrors.wallModes = {};
KCDev.Mirrors.wallModes.perspective = 0;
KCDev.Mirrors.wallModes.event = 1;

/**
 * 
 * @param {string} str 
 * @param {{meta: Record<string,string>}} target 
 * @returns 
 */
KCDev.Mirrors.findMetaSimple = function (str, target) {
    return target.meta[str] || target.meta[str.toLowerCase()] || target.meta[str.toUpperCase()];
};

/**
 * Parses note tags for events and actors
 * @param {Game_Event | Game_Actor} reflectableObj Game object with reflection setting and getting methods
 * @param {rm.types.Actor | rm.types.Event} target Database information that will be used to find the note tags
 * @param {{reflectFloor: boolean, reflectWall: boolean}} defaults Default values for floor and wall reflections for the target object
 * @param {boolean} isActor Actors and events use different reflection characters!
 */
KCDev.Mirrors.parseMetaValues = function (reflectableObj, target, defaults, isActor = false) {

    const findMetaSimple = function (str) {
        return KCDev.Mirrors.findMetaSimple(str, target);
    };

    function parseNumber(num) {
        const n = Number(num);
        if (!isNaN(n)) {
            return n;
        }
        return undefined;
    }

    const refChar = isActor ? 'Reflect_Actor' : 'Reflect_Char';
    const refIdx = 'Reflect_Index';
    const refType = 'Reflect_Type';
    const refFloorOpa = 'Reflect_Floor_Opacity';
    const refWallOpa = 'Reflect_Wall_Opacity';
    const refWallOff = 'Reflect_Wall_Offsets';
    const refFloorOff = 'Reflect_Floor_Offsets';
    const metaChar = findMetaSimple(refChar);
    const metaIdx = parseNumber(findMetaSimple(refIdx));
    const metaFloorOpa = parseNumber(findMetaSimple(refFloorOpa));
    const metaWallOpa = parseNumber(findMetaSimple(refWallOpa));
    const metaRefWallOff = findMetaSimple(refWallOff) || '';
    const metaRefFloorOff = findMetaSimple(refFloorOff) || '';
    const wallOffs = metaRefWallOff.split(',').map(num => Number(num));
    const floorOffs = metaRefFloorOff.split(',').map(num => Number(num));
    const reflectType = findMetaSimple(refType);
    reflectableObj.reflectFloorToggle(defaults.reflectFloor);
    reflectableObj.reflectWallToggle(defaults.reflectWall);
    if (reflectType) {
        switch (reflectType.trim().toUpperCase()) {
            case 'FLOOR':
                reflectableObj.reflectFloorToggle(true);
                reflectableObj.reflectWallToggle(false);
                break;

            case 'WALL':
                reflectableObj.reflectWallToggle(true);
                reflectableObj.reflectFloorToggle(false);
                break;

            case 'ALL':
                reflectableObj.reflectEnable();
                break;

            case 'NONE':
                reflectableObj.reflectDisable();
                break;

            default:
                break;
        }
    }
    reflectableObj.setReflectImage(metaChar ? metaChar.trim() : '', metaIdx);
    reflectableObj.setReflectFloorOpacity(typeof (metaFloorOpa) === 'number' ? metaFloorOpa : undefined);
    reflectableObj.setReflectWallOpacity(typeof (metaWallOpa) === 'number' ? metaWallOpa : undefined);
    reflectableObj.setReflectFloorXOffset(floorOffs[0] || 0);
    reflectableObj.setReflectFloorYOffset(floorOffs[1] || 0);
    reflectableObj.setReflectWallXOffset(wallOffs[0] || 0);
    reflectableObj.setReflectWallYOffset(wallOffs[1] || 0);
};

/**
 * @typedef {Object} KCDev.Mirrors.GeneralCommandArgs Plugin command arguments
 * @property {number} id ID of the target event or actor.
 * @property {string} character Character file name to use as the reflection.
 * @property {number | string} index Index of the character to use as a reflection. Empty string means do not change.
 * @property {boolean | string} reflectFloor Enables or disables the floor reflections of the target.
 * @property {boolean | string} reflectWall Enables or disables the wall reflections of the target.
 * @property {number | string} reflectFloorOpacity Floor opacity to use for the reflection
 * @property {number | string} reflectWallOpacity Wall opacity to use for the reflection
 * @property {number | string} reflectFloorXOffset Floor reflection x offset
 * @property {number | string} reflectFloorYOffset Floor reflection y offset
 * @property {number | string} reflectWallXOffset Wall reflection x offset
 * @property {number | string} reflectWallYOffset Wall reflection y offset
 */

/**
 * @typedef {Object} KCDev.Mirrors.PluginParams
 * @property {number} zValue
 * @property {number} maxWallDistance
 * @property {object} actorDefault
 * @property {boolean} actorDefault.reflectFloor
 * @property {boolean} actorDefault.reflectWall
 * @property {object} eventDefault
 * @property {boolean} eventDefault.reflectFloor
 * @property {boolean} eventDefault.reflectWall
 * @property {string} wallReflectType
 * @property {number} wallReflectVar
 * @property {boolean} attemptFixZFight
 * @property {number[]} wallRegions
 * @property {number[]} noReflectRegions
 */

(() => {

    if (Window.PluginManagerEx) {

        /**
         * 
         * @param {string} str 
         * @param {{meta: Record<string,string>}} target 
         * @returns 
         */
        KCDev.Mirrors.findMetaSimple = function (str, target) {
            return PluginManagerEx.findMetaValue(target, [str, str.toLowerCase(), str.toUpperCase()]);
        };

        const script = document.currentScript;

        const /** @type {KCDev.Mirrors.PluginParams} */ parameters = PluginManagerEx.createParameter(script);

        if (parameters.zValue !== undefined) {
            KCDev.Mirrors.zValue = parameters.zValue;
        }
        if (parameters.maxWallDistance !== undefined) {
            KCDev.Mirrors.maxWallDistance = parameters.maxWallDistance;
        }
        if (parameters.wallReflectType) {
            KCDev.Mirrors.wallReflectType = parameters.wallReflectType;
        }

        KCDev.Mirrors.useZFightFix = parameters.attemptFixZFight;
        KCDev.Mirrors.actorDefault = parameters.actorDefault;
        KCDev.Mirrors.eventDefault = parameters.eventDefault;
        KCDev.Mirrors.wallRegions = new Set(parameters.wallRegions);
        KCDev.Mirrors.noReflectRegions = new Set(parameters.noReflectRegions);

        // plugin commands
        PluginManagerEx.registerCommand(script, 'changeEventReflect', function (args) {
            KCDev.Mirrors.setEventReflect.apply(this, KCDev.Mirrors.convertChangeReflectArgs($gameMap.event(args.id || this.eventId()), args));
        });

        PluginManagerEx.registerCommand(script, 'changeActorReflect', function (args) {
            const actorId = KCDev.Mirrors.getRealActorId(args.id);
            const actor = $gameActors.actor(actorId);
            args.id = actorId;
            KCDev.Mirrors.setActorReflect(...KCDev.Mirrors.convertChangeReflectArgs(actor, args));
        });

        PluginManagerEx.registerCommand(script, 'resetEventReflect', function (args) {
            KCDev.Mirrors.resetEventReflectImage.call(this, args.id || this.eventId());
        });

        PluginManagerEx.registerCommand(script, 'resetActorReflect', function (args) {
            KCDev.Mirrors.resetActorReflectImage.call(this, args.id);
        });

        PluginManagerEx.registerCommand(script, 'refreshReflectMap', function (args) {
            KCDev.Mirrors.refreshReflectWallCache();
        });

        PluginManagerEx.registerCommand(script, 'setWallReflectMode', function (args) {
            KCDev.Mirrors.setWallReflectMode(args.mode);
        });

        PluginManagerEx.registerCommand(script, 'overrideMapSettings', function (args) {
            KCDev.Mirrors.overrideMapSettings(args.reflectFloor, args.reflectWall, args.mode);
        });
    }
    else {

        /**
         * @param {string} param
         * @returns {any} 
         */
        function tryParseParameter(param) {

            if (typeof param !== 'string') return param;

            // first try parsing as an object
            try {
                return JsonEx.parse(param);
            } catch (error) {

            }

            // this ensures param JUST has numbers in it
            // Number('') returns 0, which is undesirable
            // parseFloat('123abc') returns 123, which is also not wanted
            // so we have to use both to ensure whitespace is not parsed and characters are not ignored
            const num = Number(param)
            if (num === parseFloat(param)) {
                return num;
            }

            if (param === 'true') {
                return true;
            }

            if (param === 'false') {
                return false;
            }

            // if those failed, it's probably a string so leave alone
            return param;
        }

        const script = document.currentScript.src.split("/").pop().replace(/\.js$/, "");

        const /** @type {KCDev.Mirrors.PluginParams} */ parameters = PluginManager.parameters(script);

        const zValue = Number(parameters.zValue);
        if (zValue) {
            KCDev.Mirrors.zValue = zValue;
        }

        const maxWallDistance = Number(parameters.maxWallDistance);
        if (!isNaN(maxWallDistance)) {
            KCDev.Mirrors.maxWallDistance = maxWallDistance;
        }

        if (parameters.wallReflectType in KCDev.Mirrors.wallModes) {
            KCDev.Mirrors.wallReflectType = parameters.wallReflectType;
        }

        KCDev.Mirrors.useZFightFix = parameters.attemptFixZFight.toLowerCase() === 'true';
        try {
            const actorDefault = JsonEx.parse(parameters.actorDefault);
            KCDev.Mirrors.actorDefault = { reflectFloor: actorDefault.reflectFloor.toLowerCase() === 'true', reflectWall: actorDefault.reflectWall.toLowerCase() === 'true' };
        } catch (error) {
            console.error(error.message);
        }

        try {
            const eventDefault = JsonEx.parse(parameters.eventDefault);
            KCDev.Mirrors.eventDefault = { reflectFloor: eventDefault.reflectFloor.toLowerCase() === 'true', reflectWall: eventDefault.reflectWall.toLowerCase() === 'true' };
        } catch (error) {
            console.error(error.message);
        }

        try {
            KCDev.Mirrors.wallRegions = new Set(JsonEx.parse(parameters.wallRegions).map(id => Number(id)));
        } catch (error) {
            KCDev.Mirrors.wallRegions = new Set();
        }
        try {
            KCDev.Mirrors.noReflectRegions = new Set(JsonEx.parse(parameters.noReflectRegions).map(id => Number(id)));
        } catch (error) {
            KCDev.Mirrors.noReflectRegions = new Set();
        }

        function convertVanillaArgs(args) {
            for (const prop in args) {
                args[prop] = tryParseParameter(args[prop]);
            }
        }

        // plugin commands
        PluginManager.registerCommand(script, 'changeEventReflect', function (args) {
            convertVanillaArgs(args)
            KCDev.Mirrors.setEventReflect.apply(this, KCDev.Mirrors.convertChangeReflectArgs($gameMap.event(args.id || this.eventId()), args));
        });

        PluginManager.registerCommand(script, 'changeActorReflect', function (args) {
            convertVanillaArgs(args);
            const actorId = KCDev.Mirrors.getRealActorId(args.id);
            const actor = $gameActors.actor(actorId);
            args.id = actorId;
            KCDev.Mirrors.setActorReflect(...KCDev.Mirrors.convertChangeReflectArgs(actor, args));
        });

        PluginManager.registerCommand(script, 'resetEventReflect', function (args) {
            KCDev.Mirrors.resetEventReflectImage.call(this, Number(args.id) || this.eventId());
        });

        PluginManager.registerCommand(script, 'resetActorReflect', function (args) {
            KCDev.Mirrors.resetActorReflectImage.call(this, Number(args.id));
        });

        PluginManager.registerCommand(script, 'refreshReflectMap', function (args) {
            KCDev.Mirrors.refreshReflectWallCache();
        });

        PluginManager.registerCommand(script, 'setWallReflectMode', function (args) {
            KCDev.Mirrors.setWallReflectMode(args.mode);
        });

        PluginManager.registerCommand(script, 'overrideMapSettings', function (args) {
            KCDev.Mirrors.overrideMapSettings(args.reflectFloor, args.reflectWall, args.mode);
        });
    }

})();

////////////////////////////////////////////////////////////////////////////////////////////////////////////////
// START CUSTOM CLASS DEFINITIONS                                                                             //
////////////////////////////////////////////////////////////////////////////////////////////////////////////////

/**
 * Our reflection sprites are Sprite_Character objects with empty update functions. We remove the update function
 * to allow the "parent" character sprite to handle the this sprite's position, rotation, etc. We cannot just
 * parent this sprite to the parent, as seen with the bush opacity sprites, because we need to draw this sprite
 * behind the tileset layer.
 * 
 */
KCDev.Mirrors.Sprite_Reflect = class Sprite_Reflect extends Sprite_Character {

    initMembers() {
        super.initMembers();
        this._parentSprite = null;
        this.z = 2 * KCDev.Mirrors.zValue;
        this._isReflectionWall = false;
    }

    /**
     * 
     * @param {Sprite_Character} parentSprite 
     */
    initialize(parentSprite) {
        super.initialize(parentSprite._character);
        this._parentSprite = parentSprite;
    }

    // we're letting the parent graphic handle this
    update() { }

    refreshGraphic() {

        this.setCharacter(this._parentSprite._character);

        if (!this._character) return;

        this._characterName = (this._character.reflectName() === '') ? this._character.characterName() : this._character.reflectName();
        this._characterIndex = (this._character.reflectIndex() < 0) ? this._character.characterIndex() : this._character.reflectIndex();
        this.bitmap = ImageManager.loadCharacter(this._characterName);
        this._isBigCharacter = ImageManager.isBigCharacter(this._characterName);
        this._tileId = 0;
    }

    // the sprite's position flickers if we don't do this here
    _refresh() {
        super._refresh();
        const pp = this._parentSprite.pivot;
        this.pivot.set(pp.x, pp.y);
    }
};

////////////////////////////////////////////////////////////////////////////////////////////////////////////////
// END CUSTOM CLASS DEFINITIONS                                                                               //
////////////////////////////////////////////////////////////////////////////////////////////////////////////////

////////////////////////////////////////////////////////////////////////////////////////////////////////////////
// START EVENT COMMAND DEFINITIONS                                                                            //
////////////////////////////////////////////////////////////////////////////////////////////////////////////////

/**
 * Set reflection properties of an event on the map.
 * @param {number} eventId ID of the event to change the reflection properties of.
 * @param {string} reflectChar File name of the new graphic to use as a reflection.
 * @param {number} reflectIndex Index of the character in the file to use as a reflection.
 * @param {boolean} enableFloor If true, enable floor reflections for the target event.
 * @param {boolean} enableWall If true, enable wall reflections for the target event.
 * @param {number | undefined} floorOpacity Opacity of the floor reflection
 * @param {number | undefined} wallOpacity Opacity of the wall reflection
 * @param {number | undefined} floorXOffset x offset of the floor reflection
 * @param {number | undefined} floorYOffset y offset of the floor reflection
 * @param {number | undefined} wallXOffset x offset of the wall reflection
 * @param {number | undefined} wallYOffset y offset of the wall reflection
 */
KCDev.Mirrors.setEventReflect = function (eventId, reflectChar, reflectIndex, enableFloor, enableWall, floorOpacity, wallOpacity, floorXOffset, floorYOffset, wallXOffset, wallYOffset) {
    const event = $gameMap.event(eventId === 0 ? this.eventId() : eventId);
    if (event) {
        event.setReflectImage(reflectChar, reflectIndex);
        event.reflectFloorToggle(enableFloor);
        event.reflectWallToggle(enableWall);
        event.setReflectFloorOpacity(floorOpacity);
        event.setReflectWallOpacity(wallOpacity);
        event.setReflectFloorXOffset(floorXOffset);
        event.setReflectFloorYOffset(floorYOffset);
        event.setReflectWallXOffset(wallXOffset);
        event.setReflectWallYOffset(wallYOffset);
    }
};

/**
 * Makes the event's reflection the same as the event graphic.
 * @param {number} eventId Event to target
 */
KCDev.Mirrors.resetEventReflectImage = function (eventId) {
    const event = $gameMap.event(eventId === 0 ? this.eventId() : eventId);
    if (event) {
        event.setReflectImage();
        event.setReflectFloorOpacity();
        event.setReflectWallOpacity();
    }
};

/**
 * Takes an actor ID and converts 0 to the party leader's actor ID and negative numbers to
 * the follower actors' IDs.
 * @param {number} actorId ID of the actor or party member index
 * @returns {number}
 */
KCDev.Mirrors.getRealActorId = function (actorId) {
    if (actorId < 1) {
        if (actorId === 0) {
            if ($gameParty.size() > 0) {
                return $gameParty.leader().actorId();
            }
            else return -1;
        }
        else {
            const followers = $gamePlayer.followers();
            const follower = followers.follower(Math.abs(actorId) - 1);
            if (follower?.actor()) {
                return follower.actor().actorId();
            }
            else {
                return -1;
            }
        }
    }
    return actorId;
};

/**
 * Set reflection properties of an actor.
 * @param {number} actorId ID the actor to target.
 * @param {string} reflectChar File name of the new graphic to use as a reflection.
 * @param {number} reflectIndex Index of the character in the file to use as a reflection.
 * @param {boolean} enableFloor If true, enable floor reflections for the target actor.
 * @param {boolean} enableWall If true, enable wall reflections for the target actor.
 * @param {number|undefined} floorOpacity Set floor reflection opacity
 * @param {number|undefined} wallOpacity Set wall reflection opacity
 * @param {number | undefined} floorXOffset x offset of the floor reflection
 * @param {number | undefined} floorYOffset y offset of the floor reflection
 * @param {number | undefined} wallXOffset x offset of the wall reflection
 * @param {number | undefined} wallYOffset y offset of the wall reflection
 */
KCDev.Mirrors.setActorReflect = function (actorId, reflectChar, reflectIndex, enableFloor, enableWall, floorOpacity, wallOpacity, floorXOffset, floorYOffset, wallXOffset, wallYOffset) {
    const realId = KCDev.Mirrors.getRealActorId(actorId);
    if (realId < 0) return;
    const actor = $gameActors.actor(realId);
    if (actor) {
        actor.setReflectImage(reflectChar, reflectIndex)
        actor.reflectFloorToggle(enableFloor);
        actor.reflectWallToggle(enableWall);
        actor.setReflectFloorOpacity(floorOpacity);
        actor.setReflectWallOpacity(wallOpacity);
        actor.setReflectFloorXOffset(floorXOffset);
        actor.setReflectFloorYOffset(floorYOffset);
        actor.setReflectWallXOffset(wallXOffset);
        actor.setReflectWallYOffset(wallYOffset);
    }
};

/**
 * Sets the target actor's reflection graphic to be the same as their character graphic.
 * @param {number} actorId Targetted actor's ID
 * @returns {void}
 */
KCDev.Mirrors.resetActorReflectImage = function (actorId) {
    const realId = KCDev.Mirrors.getRealActorId(actorId);
    if (realId < 0) return;
    const actor = $gameActors.actor(realId);
    if (actor) {
        actor.setReflectImage();
        actor.setReflectFloorOpacity();
        actor.setReflectWallOpacity();
    }
};

/**
 * Sets the wall reflection variable type to a new value.
 * @param {string} mode New wall reflection mode.
 */
KCDev.Mirrors.setWallReflectMode = function (mode = KCDev.Mirrors.wallReflectType) {
    if (KCDev.Mirrors.wallReflectVar) {
        $gameVariables.setValue(KCDev.Mirrors.wallReflectVar, mode);
    }
};

/**
 * Get current wall reflection mode in the plugin config
 * This can be overwritten by map settings
 * @returns {number}
 */
KCDev.Mirrors.getWallReflectMode = function () {
    if (KCDev.Mirrors.wallReflectVar) {
        const val = $gameVariables.value(KCDev.Mirrors.wallReflectVar);
        if (KCDev.Mirrors.wallModes[val] !== undefined) {
            return KCDev.Mirrors.wallModes[val];
        }
    }
    return KCDev.Mirrors.wallModes[KCDev.Mirrors.wallReflectType];
};

/**
 * Returns a list of arguments to set the target's reflection properties and substitutes values that are
 * unchanged for the current values.
 * @param {Game_Character} char Character that is being updated
 * @param {KCDev.Mirrors.GeneralCommandArgs} args Plugin command arguments
 * @returns {Array<any>}
 */
KCDev.Mirrors.convertChangeReflectArgs = function (char, args) {

    if (!char) { // create a fake character with the desired functions if no character is passed in
        char = {
            reflectName() { return '' },
            reflectIndex() { return -1 },
            reflectFloor() { return false; },
            reflectWall() { return false; },
            reflectFloorOpacity() { return undefined; },
            reflectWallOpacity() { return undefined; },
            reflectFloorXOffset() { return 0; },
            reflectFloorYOffset() { return 0; },
            reflectWallXOffset() { return 0; },
            reflectWallYOffset() { return 0; }
        };
    }

    const id = args.id;
    const character = args.character === '' ? char.reflectName() : args.character;
    const index = args.index === '' ? char.reflectIndex() : args.index;
    const reflectFloor = args.reflectFloor === 'unchanged' ? char.reflectFloor() : args.reflectFloor;
    const reflectWall = args.reflectWall === 'unchanged' ? char.reflectWall() : args.reflectWall;
    const reflectFloorOpacity = typeof (args.reflectFloorOpacity) !== 'number' ? char.reflectFloorOpacity() : (args.reflectFloorOpacity === -1 ? undefined : args.reflectFloorOpacity);
    const reflectWallOpacity = typeof (args.reflectWallOpacity) !== 'number' ? char.reflectWallOpacity() : (args.reflectWallOpacity === -1 ? undefined : args.reflectWallOpacity);
    const reflectFloorXOff = typeof (args.reflectFloorXOffset) !== 'number' ? char.reflectFloorXOffset() : args.reflectFloorXOffset;
    const reflectFloorYOff = typeof (args.reflectFloorYOffset) !== 'number' ? char.reflectFloorYOffset() : args.reflectFloorYOffset;
    const reflectWallXOff = typeof (args.reflectWallXOffset) !== 'number' ? char.reflectFloorXOffset() : args.reflectWallXOffset;
    const reflectWallYOff = typeof (args.reflectWallYOffset) !== 'number' ? char.reflectFloorYOffset() : args.reflectWallYOffset;
    return [id, character.trim(), index, reflectFloor, reflectWall, reflectFloorOpacity, reflectWallOpacity, reflectFloorXOff, reflectFloorYOff, reflectWallXOff, reflectWallYOff];
};

/**
 * Overrides map settings. These params are usually controlled through note tags
 * @param {boolean} floorEnabled If false globally disable floor reflections for current map
 * @param {boolean} wallEnabled If false globally disable wall reflections for current map
 * @param {string} mode Reflection mode
 */
KCDev.Mirrors.overrideMapSettings = function (floorEnabled = 'unchanged', wallEnabled = 'unchanged', mode = 'unchanged') {
    const refType = 'Reflect_Type';
    const reflect = KCDev.Mirrors.findMetaSimple(refType, $dataMap)?.trim().toUpperCase();
    if (floorEnabled !== 'unchanged') $gameMap.setReflectFloor(floorEnabled === 'map notes' ? reflect === 'FLOOR' || reflect === 'ALL' || reflect === undefined : floorEnabled === 'allow');
    if (wallEnabled !== 'unchanged') $gameMap.setReflectWall(wallEnabled === 'map notes' ? reflect === 'WALL' || reflect === 'ALL' || reflect === undefined : wallEnabled === 'allow');

    if (mode !== 'unchanged') {
        if (mode === 'map notes') {
            const refMode = 'Reflect_Mode';
            mode = KCDev.Mirrors.findMetaSimple(refMode, $dataMap)?.toLowerCase().trim();
        }
        switch (mode) {
            case 'perspective':
                $gameMap.setReflectMode(KCDev.Mirrors.wallModes.perspective)
                break;

            case 'event':
                $gameMap.setReflectMode(KCDev.Mirrors.wallModes.event);
                break;

            default:
                $gameMap.setReflectMode(KCDev.Mirrors.getWallReflectMode());
                break;
        }
    }
};

////////////////////////////////////////////////////////////////////////////////////////////////////////////////
// END EVENT COMMAND DEFINITIONS                                                                              //
////////////////////////////////////////////////////////////////////////////////////////////////////////////////

////////////////////////////////////////////////////////////////////////////////////////////////////////////////
// START Game_CharacterBase edits                                                                             //
////////////////////////////////////////////////////////////////////////////////////////////////////////////////

KCDev.Mirrors.Game_CharacterBase_initMembers = Game_CharacterBase.prototype.initMembers;
/**
 * Aliased method: Game_CharacterBase.prototype.initMembers
 * Adds default values for the reflection name and index. These values tell this plugin that
 * the reflection should use the character graphic.
 */
Game_CharacterBase.prototype.initMembers = function () {
    KCDev.Mirrors.Game_CharacterBase_initMembers.apply(this, arguments);
    this._reflectName = '';
    this._reflectIndex = -1;
};

KCDev.Mirrors.Game_CharacterBase_setImage = Game_CharacterBase.prototype.setImage;
/**
 * Aliased method: Game_CharacterBase.prototype.setImage
 * Added a reflection refresh whenever the event's character image changes.
 * @param {string} characterName New character file name
 * @param {number} characterIndex Index of the character to use
 */
Game_CharacterBase.prototype.setImage = function (characterName, characterIndex) {
    KCDev.Mirrors.Game_CharacterBase_setImage.apply(this, arguments);
    this.requestReflectRefresh();
};

/**
 * New method: Game_CharacterBase.prototype.setReflectImage
 * Sets the reflection graphic for a character
 * @param {string} filename New reflection image's file name
 * @param {number} index Index of the character to use in the file name
 */
Game_CharacterBase.prototype.setReflectImage = function (filename = '', index = -1) {
    this._reflectName = filename.trim();
    this._reflectIndex = index;
    this.requestReflectRefresh();
};

/**
 * New method: Game_CharacterBase.prototype.reflectName
 * Returns the reflection graphic's filename.
 * Returns an empty string if the reflection is mapped to the regular character graphic.
 * @returns {string}
 */
Game_CharacterBase.prototype.reflectName = function () {
    return this._reflectName;
};

/**
 * New method: Game_CharacterBase.prototype.reflectIndex
 * Returns the index of the reflection graphic. Returns -1 if the graphic is regular character graphic's index
 * @returns {number}
 */
Game_CharacterBase.prototype.reflectIndex = function () {
    return this._reflectIndex;
};

/**
 * New method: Game_CharacterBase.prototype.reflectWallToggle
 * Enables or disables the wall reflection.
 * @param {boolean} reflect True if wall reflection is on, false otherwise
 */
Game_CharacterBase.prototype.reflectWallToggle = function (reflect = !this.reflectWall()) {
    this._reflectWall = reflect;
};

/**
 * New method: Game_CharacterBase.prototype.reflectWall
 * Returns the current state of the wall reflection, true for enabled and false for disabled.
 * @returns {boolean}
 */
Game_CharacterBase.prototype.reflectWall = function () {
    return this._reflectWall;
};

/**
 * New method: Game_CharacterBase.prototype.reflectFloorToggle
 * Set state of floor reflection
 * @param {boolean} reflect True if floor reflection is on, false otherwise
 */
Game_CharacterBase.prototype.reflectFloorToggle = function (reflect = !this.reflectFloor()) {
    this._reflectFloor = reflect;
};

/**
 * New method: Game_CharacterBase.prototype.reflectFloor
 * Returns true if the floor reflection is on for this character, false otherwise.
 * @returns {boolean}
 */
Game_CharacterBase.prototype.reflectFloor = function () {
    return this._reflectFloor;
};

/**
 * New method: Game_CharacterBase.prototype.reflectDisable
 * Disables wall and floor reflections for this character.
 */
Game_CharacterBase.prototype.reflectDisable = function () {
    this.reflectFloorToggle(false);
    this.reflectWallToggle(false);
};

/**
 * New method: Game_CharacterBase.prototype.reflectEnable
 * Enables wall and floor reflections for this character.
 */
Game_CharacterBase.prototype.reflectEnable = function () {
    this.reflectFloorToggle(true);
    this.reflectWallToggle(true);
};

/**
 * New method: Game_CharacterBase.prototype.reflectRefreshRequested
 * Returns true if a refresh has been requested for the reflection graphic.
 * @returns {boolean}
 */
Game_CharacterBase.prototype.reflectRefreshRequested = function () {
    return this._reflectRefreshRequested;
};

/**
 * New method: Game_CharacterBase.prototype.requestReflectRefresh
 * Requests for the reflection graphic to be updated on the next update
 */
Game_CharacterBase.prototype.requestReflectRefresh = function () {
    this._reflectRefreshRequested = true;
};

/**
 * New method: Game_CharacterBase.prototype.clearReflectRefresh
 * Clears reflection graphic refresh requests.
 */
Game_CharacterBase.prototype.clearReflectRefresh = function () {
    this._reflectRefreshRequested = false;
};

/**
 * New method: Game_CharacterBase.prototype.reflectOpacity
 * Returns floor reflection opacity for this character
 * @returns {number | undefined}
 */
Game_CharacterBase.prototype.reflectFloorOpacity = function () {
    return this._reflectFloorOpacity;
};

/**
 * New method: Game_CharacterBase.prototype.reflectWallOpacity
 * Returns wall reflection opacity for this character
 * @returns {number | undefined}
 */
Game_CharacterBase.prototype.reflectWallOpacity = function () {
    return this._reflectWallOpacity;
};

/**
 * New method: Game_CharacterBase.prototype.setReflectFloorOpacity
 * @param {number | undefined} opacity New opacity
 */
Game_CharacterBase.prototype.setReflectFloorOpacity = function (opacity) {
    this._reflectFloorOpacity = opacity;
};

/**
 * New method: Game_CharacterBase.prototype.setReflectWallOpacity
 * @param {number | undefined} opacity New opacity
 */
Game_CharacterBase.prototype.setReflectWallOpacity = function (opacity) {
    this._reflectWallOpacity = opacity;
};

/**
 * New method: Game_CharacterBase.prototype.reflectFloorXOffset
 */
Game_CharacterBase.prototype.reflectFloorXOffset = function () {
    return this._reflectFloorXOff || 0;
};

/**
 * New method: Game_CharacterBase.prototype.setReflectFloorXOffset
 * @param {number} x New x offset
 */
Game_CharacterBase.prototype.setReflectFloorXOffset = function (x = 0) {
    this._reflectFloorXOff = x;
};

/**
 * New method: Game_CharacterBase.prototype.reflectFloorYOffset
 */
Game_CharacterBase.prototype.reflectFloorYOffset = function () {
    return this._reflectFloorYOff || 0;
};

/**
 * New method: Game_CharacterBase.prototype.setReflectFloorYOffset
 * @param {number} y New y offset
 */
Game_CharacterBase.prototype.setReflectFloorYOffset = function (y = 0) {
    this._reflectFloorYOff = y;
};

/**
 * New method: Game_CharacterBase.prototype.reflectWallXOffset
 */
Game_CharacterBase.prototype.reflectWallXOffset = function () {
    return this._reflectWallXOff || 0;
};

/**
 * New method: Game_CharacterBase.prototype.setReflectFloorXOffset
 * @param {number} x New x offset
 */
Game_CharacterBase.prototype.setReflectWallXOffset = function (x = 0) {
    this._reflectWallXOff = x;
};

/**
 * New method: Game_CharacterBase.prototype.reflectWallYOffset
 */
Game_CharacterBase.prototype.reflectWallYOffset = function () {
    return this._reflectWallYOff || 0;
};

/**
 * New method: Game_CharacterBase.prototype.setReflectWallYOffset
 * @param {number} y New y offset
 */
Game_CharacterBase.prototype.setReflectWallYOffset = function (y = 0) {
    this._reflectWallYOff = y;
};

////////////////////////////////////////////////////////////////////////////////////////////////////////////////
// END Game_CharacterBase edits                                                                               //
////////////////////////////////////////////////////////////////////////////////////////////////////////////////

////////////////////////////////////////////////////////////////////////////////////////////////////////////////
// START Game_Actor edits                                                                                     //
////////////////////////////////////////////////////////////////////////////////////////////////////////////////

/**
 * Updates reflection properties for characters that represent actors.
 * @param {Game_Actor} actor Target actor to update reflection properties for
 * @param {Game_Character} character Current character representing the actor
 * @returns {void}
 */
KCDev.Mirrors.updateActorCharacterReflect = function (actor, character) {
    if (!actor) return;
    let needsUpdate = false;
    let reflectName = character.reflectName();
    let reflectIndex = character.reflectIndex();
    if (reflectName !== actor.reflectName()) {
        reflectName = actor.reflectName();
        needsUpdate = true;
    }
    if (reflectIndex !== actor.reflectIndex()) {
        reflectIndex = actor.reflectIndex();
        needsUpdate = true;
    }
    if (needsUpdate) {
        character.setReflectImage(reflectName, reflectIndex);
    }
    character.reflectFloorToggle(actor.reflectFloor());
    character.reflectWallToggle(actor.reflectWall());
    character.setReflectFloorOpacity(actor.reflectFloorOpacity());
    character.setReflectWallOpacity(actor.reflectWallOpacity());
    character.setReflectFloorXOffset(actor.reflectFloorXOffset());
    character.setReflectFloorYOffset(actor.reflectFloorYOffset());
    character.setReflectWallXOffset(actor.reflectWallXOffset());
    character.setReflectWallYOffset(actor.reflectWallYOffset());
};

KCDev.Mirrors.Game_Actor_setup = Game_Actor.prototype.setup;
/**
 * Aliased Method: Game_Actor.prototype.setup
 * Add note tag parsing to determine reflection visibility and appearance. Also set up default values.
 * @param {number} actorId ID of the actor to set default values for
 */
Game_Actor.prototype.setup = function (actorId) {
    KCDev.Mirrors.Game_Actor_setup.apply(this, arguments);
    const actor = $dataActors[actorId];
    KCDev.Mirrors.parseMetaValues(this, actor, KCDev.Mirrors.actorDefault, true);
};

// Add reflection methods to Game_Actor for convenience
Game_Actor.prototype.reflectEnable = Game_CharacterBase.prototype.reflectEnable;
Game_Actor.prototype.reflectDisable = Game_CharacterBase.prototype.reflectDisable;
Game_Actor.prototype.reflectFloor = Game_CharacterBase.prototype.reflectFloor;
Game_Actor.prototype.reflectFloorToggle = Game_CharacterBase.prototype.reflectFloorToggle;
Game_Actor.prototype.reflectWall = Game_CharacterBase.prototype.reflectWall;
Game_Actor.prototype.reflectWallToggle = Game_CharacterBase.prototype.reflectWallToggle;
Game_Actor.prototype.reflectName = Game_CharacterBase.prototype.reflectName;
Game_Actor.prototype.reflectIndex = Game_CharacterBase.prototype.reflectIndex;
Game_Actor.prototype.setReflectFloorOpacity = Game_CharacterBase.prototype.setReflectFloorOpacity;
Game_Actor.prototype.setReflectWallOpacity = Game_CharacterBase.prototype.setReflectWallOpacity;
Game_Actor.prototype.reflectFloorOpacity = Game_CharacterBase.prototype.reflectFloorOpacity;
Game_Actor.prototype.reflectWallOpacity = Game_CharacterBase.prototype.reflectWallOpacity;
Game_Actor.prototype.reflectFloorXOffset = Game_CharacterBase.prototype.reflectFloorXOffset;
Game_Actor.prototype.setReflectFloorXOffset = Game_CharacterBase.prototype.setReflectFloorXOffset;
Game_Actor.prototype.reflectFloorYOffset = Game_CharacterBase.prototype.reflectFloorYOffset;
Game_Actor.prototype.setReflectFloorYOffset = Game_CharacterBase.prototype.setReflectFloorYOffset;
Game_Actor.prototype.reflectWallXOffset = Game_CharacterBase.prototype.reflectWallXOffset;
Game_Actor.prototype.setReflectWallXOffset = Game_CharacterBase.prototype.setReflectWallXOffset;
Game_Actor.prototype.reflectWallYOffset = Game_CharacterBase.prototype.reflectWallYOffset;
Game_Actor.prototype.setReflectWallYOffset = Game_CharacterBase.prototype.setReflectWallYOffset;
Game_Actor.prototype.setReflectImage = function (filename = '', index = -1) { // same as Game_CharacterBase but without sprite refresh request
    this._reflectName = filename.trim();
    this._reflectIndex = index;
};

////////////////////////////////////////////////////////////////////////////////////////////////////////////////
// END Game_Actor edits                                                                                       //
////////////////////////////////////////////////////////////////////////////////////////////////////////////////

////////////////////////////////////////////////////////////////////////////////////////////////////////////////
// START Game_Follower edits                                                                                  //
////////////////////////////////////////////////////////////////////////////////////////////////////////////////

KCDev.Mirrors.Game_Follower_update = Game_Follower.prototype.update;
/**
 * Aliased method: Game_Follower.prototype.update
 * Adds a check to update the reflection to the update function.
 */
Game_Follower.prototype.update = function () {
    KCDev.Mirrors.Game_Follower_update.apply(this, arguments);
    KCDev.Mirrors.updateActorCharacterReflect(this.actor(), this);
};

////////////////////////////////////////////////////////////////////////////////////////////////////////////////
// END Game_Follower edits                                                                                    //
////////////////////////////////////////////////////////////////////////////////////////////////////////////////

////////////////////////////////////////////////////////////////////////////////////////////////////////////////
// START Game_Player edits                                                                                    //
////////////////////////////////////////////////////////////////////////////////////////////////////////////////

KCDev.Mirrors.Game_Player_update = Game_Player.prototype.update;
/**
 * Aliased method: Game_Player.prototype.update
 * Adds a check to update the reflection to the update function.
 */
Game_Player.prototype.update = function () {
    KCDev.Mirrors.Game_Player_update.apply(this, arguments);
    if ($gameParty.size() > 0) {
        const actor = $gameParty.leader();
        KCDev.Mirrors.updateActorCharacterReflect(actor, this);
    }
};

////////////////////////////////////////////////////////////////////////////////////////////////////////////////
// END Game_Player edits                                                                                      //
////////////////////////////////////////////////////////////////////////////////////////////////////////////////

////////////////////////////////////////////////////////////////////////////////////////////////////////////////
// START Game_Event edits                                                                                     //
////////////////////////////////////////////////////////////////////////////////////////////////////////////////

KCDev.Mirrors.Game_Event_setupPage = Game_Event.prototype.setupPage;
/**
 * Aliased method: Game_Event.prototype.setupPage
 * Adds note tag parsing to override default event reflection settings.
 */
Game_Event.prototype.setupPage = function () {
    KCDev.Mirrors.Game_Event_setupPage.apply(this, arguments);
    KCDev.Mirrors.parseMetaValues(this, this.event(), KCDev.Mirrors.eventDefault)
};

////////////////////////////////////////////////////////////////////////////////////////////////////////////////
// END Game_Event edits                                                                                       //
////////////////////////////////////////////////////////////////////////////////////////////////////////////////

////////////////////////////////////////////////////////////////////////////////////////////////////////////////
// START Game_Map edits                                                                                       //
////////////////////////////////////////////////////////////////////////////////////////////////////////////////

KCDev.Mirrors.setupMapReflectOptions = function () {

    if (!$dataMap.meta) {
        return;
    }

    const findMetaSimple = function (str) {
        return KCDev.Mirrors.findMetaSimple(str, $dataMap);
    };

    const refType = 'Reflect_Type';
    const refWallOff = 'Reflect_Wall_Offsets';
    const refFloorOff = 'Reflect_Floor_Offsets';
    const reflect = KCDev.Mirrors.findMetaSimple(refType, $dataMap)?.trim().toUpperCase();
    $gameMap.setReflectWall(reflect === 'WALL' || reflect === 'ALL' || reflect === undefined);
    $gameMap.setReflectFloor(reflect === 'FLOOR' || reflect === 'ALL' || reflect === undefined);
    const refMode = 'Reflect_Mode';
    const reflectMode = findMetaSimple(refMode)?.toUpperCase().trim();
    const metaRefWallOff = findMetaSimple(refWallOff) || '';
    const metaRefFloorOff = findMetaSimple(refFloorOff) || '';
    const wallOffs = metaRefWallOff.split(',').map(num => parseInt(num));
    const floorOffs = metaRefFloorOff.split(',').map(num => parseInt(num));
    $gameMap.setReflectFloorXOffset(floorOffs[0] || 0);
    $gameMap.setReflectFloorYOffset(floorOffs[1] || 0);
    $gameMap.setReflectWallXOffset(wallOffs[0] || 0);
    $gameMap.setReflectWallYOffset(wallOffs[1] || 0);
    switch (reflectMode) {
        case 'PERSPECTIVE':
            $gameMap.setReflectMode(KCDev.Mirrors.wallModes.perspective)
            break;

        case 'EVENT':
            $gameMap.setReflectMode(KCDev.Mirrors.wallModes.event);
            break;

        default:
            $gameMap.setReflectMode(KCDev.Mirrors.getWallReflectMode());
            break;
    }
};

/**
 * New method: Game_Map.prototype.reflectFloorXOffset
 */
Game_Map.prototype.reflectFloorXOffset = function () {
    return this._reflectFloorXOff || 0;
};

/**
 * New method: Game_Map.prototype.setReflectFloorXOffset
 * @param {number} x New x offset
 */
Game_Map.prototype.setReflectFloorXOffset = function (x = 0) {
    this._reflectFloorXOff = x;
};

/**
 * New method: Game_Map.prototype.reflectFloorYOffset
 */
Game_Map.prototype.reflectFloorYOffset = function () {
    return this._reflectFloorYOff || 0;
};

/**
 * New method: Game_Map.prototype.setReflectFloorYOffset
 * @param {number} y New y offset
 */
Game_Map.prototype.setReflectFloorYOffset = function (y = 0) {
    this._reflectFloorYOff = y;
};

/**
 * New method: Game_Map.prototype.reflectWallXOffset
 */
Game_Map.prototype.reflectWallXOffset = function () {
    return this._reflectWallXOff || 0;
};

/**
 * New method: Game_Map.prototype.setReflectFloorXOffset
 * @param {number} x New x offset
 */
Game_Map.prototype.setReflectWallXOffset = function (x = 0) {
    this._reflectWallXOff = x;
};

/**
 * New method: Game_Map.prototype.reflectWallYOffset
 */
Game_Map.prototype.reflectWallYOffset = function () {
    return this._reflectWallYOff || 0;
};

/**
 * New method: Game_Map.prototype.setReflectWallYOffset
 * @param {number} y New y offset
 */
Game_Map.prototype.setReflectWallYOffset = function (y = 0) {
    this._reflectWallYOff = y;
};

KCDev.Mirrors.Game_Map_refresh = Game_Map.prototype.refresh;
/**
 * Aliased method: Game_Map.prototype.refresh
 */
Game_Map.prototype.refresh = function () {
    KCDev.Mirrors.Game_Map_refresh.apply(this, arguments);
    KCDev.Mirrors.setupMapReflectOptions();
};

KCDev.Mirrors.Game_Map_setup = Game_Map.prototype.setup;
/**
 * Aliased method: Game_Map.prototype.setup
 * Parse map information from note tags
 * @param {number} mapId 
 */
Game_Map.prototype.setup = function (mapId) {
    KCDev.Mirrors.Game_Map_setup.apply(this, arguments);
    KCDev.Mirrors.setupMapReflectOptions();
};

/**
 * New method: Game_Map.prototype.reflectWall
 * Returns whether wall reflections are enabled for the current map
 * We need to invert this to maintain backwards compatibility with
 * older versions of the plugin
 * @returns {boolean}
 */
Game_Map.prototype.reflectWall = function () {
    return this._reflectWall;
};

/**
 * New method: Game_Map.prototype.reflectFloor
 * Returns whether floor reflections are enabled for the current map
 * We need to invert this to maintain backwards compatibility with
 * older versions of the plugin
 * @returns {boolean}
 */
Game_Map.prototype.reflectFloor = function () {
    return this._reflectFloor;
};

/**
 * New method: Game_Map.prototype.setReflectWall
 * Globally enable or disable wall reflections for the map
 * @param {boolean} reflectWall 
 */
Game_Map.prototype.setReflectWall = function (reflectWall = false) {
    this._reflectWall = reflectWall;
};

/**
 * New method: Game_Map.prototype.setReflectFloor
 * Globally enable or disable floor reflections for the map
 * @param {boolean} reflectFloor 
 */
Game_Map.prototype.setReflectFloor = function (reflectFloor = false) {
    this._reflectFloor = reflectFloor;
};


Game_Map.prototype.reflectMode = function () {
    return this._reflectMode;
};

Game_Map.prototype.setReflectMode = function (mode) {
    this._reflectMode = mode;
};

////////////////////////////////////////////////////////////////////////////////////////////////////////////////
// END Game_Map edits                                                                                         //
////////////////////////////////////////////////////////////////////////////////////////////////////////////////

////////////////////////////////////////////////////////////////////////////////////////////////////////////////
// START Sprite_Character edits                                                                               //
////////////////////////////////////////////////////////////////////////////////////////////////////////////////

KCDev.Mirrors.Sprite_Character_updateOther = Sprite_Character.prototype.updateOther;
/**
 * Aliased method: Sprite_Character.prototype.updateOther
 * Adds a function call to refresh the reflection sprites for this character
 */
Sprite_Character.prototype.updateOther = function () {
    KCDev.Mirrors.Sprite_Character_updateOther.apply(this, arguments);
    this.updateReflectionSprite();
};

/**
 * New method: Sprite_Character.prototype.createReflectionSprites
 * Handles the creation of both reflection sprites
 */
Sprite_Character.prototype.createReflectionSprites = function () {
    this._reflectionFloor = new KCDev.Mirrors.Sprite_Reflect(this);
    this._reflectionWall = new KCDev.Mirrors.Sprite_Reflect(this);
    this._reflectionWall._isReflectionWall = true;
    this._reflectionFloor.bitmap = this.bitmap;
    this._reflectionWall.bitmap = this.bitmap;
    this._character.requestReflectRefresh();
    SceneManager._scene._spriteset._tilemap.addChild(this._reflectionFloor);
    SceneManager._scene._spriteset._tilemap.addChild(this._reflectionWall);
};

/**
 * New method: Sprite_Character.prototype.updateReflectionSprite
 * Handles the creation of, refreshes for, and updates to both reflection sprites
 */
Sprite_Character.prototype.updateReflectionSprite = function () {
    if (!this._reflectionFloor) {
        this.createReflectionSprites();
    }

    if (this._character.reflectRefreshRequested()) {
        this._reflectionFloor.refreshGraphic();
        this._reflectionWall.refreshGraphic();
        this._character.clearReflectRefresh();
    }

    this.updateReflectFloor();
    this.updateReflectWall();
};

/**
 * New method: Sprite_Character.prototype.updateReflectFloor
 * Updates the floor sprite's reflection's position and visibility for this character sprite
 */
Sprite_Character.prototype.updateReflectFloor = function () {

    const /**@type {KCDev.Mirrors.Sprite_Reflect} */ r = this._reflectionFloor;
    const char = this._character;
    const o = char.reflectFloorOpacity();
    r.visible = $gameMap.reflectFloor() && char.reflectFloor() && !KCDev.Mirrors.noReflectRegions.has($gameMap.regionId(char.x, char.y)) && ((o === undefined && !char.isTransparent()) || o);

    if (r.visible) {
        this.updateReflectCommon(r);
        r.opacity = o === undefined ? this.opacity : o;
        // need to add portion of tile height for compatibility with KC_MoveRouteTF
        r.y = this.y + ((this.pivot.y) ? r.patternHeight() * this.scale.y : 0);
        r.angle = this.angle + 180;
        r.scale.x = -this.scale.x;
        r.scale.y = this.scale.y;
        r.y += char.jumpHeight() * 1.25;
        r.x += ($gameMap.reflectFloorXOffset() + char.reflectFloorXOffset());
        r.y += ($gameMap.reflectFloorYOffset() + char.reflectFloorYOffset());
        KCDev.Mirrors.handleReflectFrame.call(this, r);
    }
};

/**
 * New method: Sprite_Character.prototype.updateReflectWall
 * Updates the wall sprite's reflection's position, visibility, and scale for this character sprite
 */
Sprite_Character.prototype.updateReflectWall = function () {
    //return;
    const /**@type {KCDev.Mirrors.Sprite_Reflect} */ r = this._reflectionWall;

    const char = this._character;
    const charX = this._character.x;
    const charY = this._character.y;
    const o = char.reflectWallOpacity();

    r.visible = $gameMap.reflectWall() && char.reflectWall() && !KCDev.Mirrors.noReflectRegions.has($gameMap.regionId(charX, charY)) && ((o === undefined && !char.isTransparent()) || o);

    if (r.visible) {
        this.updateReflectCommon(r);
        const wallY = KCDev.Mirrors.getWallY(charX, charY);
        r.visible = (wallY >= 0);
        if (r.visible) {
            r.opacity = o === undefined ? this.opacity : o;

            const isPerspectiveMode = $gameMap.reflectMode() === KCDev.Mirrors.wallModes.perspective;

            const distToWall = char._realY - wallY;

            const tileH = $gameMap.tileHeight();

            r.scale.x = (r._tileId ? this.scale.x : -this.scale.x);
            r.scale.y = this.scale.y;

            if (isPerspectiveMode) {
                r.y = this.y - tileH * distToWall - distToWall;

                let scale = 1 - (distToWall - 1) / KCDev.Mirrors.maxWallDistance;
                if (scale > 1) {
                    scale = 1;
                }
                else if (scale < 0) {
                    scale = 0;
                }

                r.scale.x *= scale;
                r.scale.y *= scale;
                r.y -= char.jumpHeight() * scale * 0.1;
                r.y -= r.pivot.y * (1 - scale);
            }
            else {
                r.y = this.y - tileH * distToWall * 2 + tileH;
                r.y -= char.jumpHeight();
            }
            r.x += ($gameMap.reflectWallXOffset() + char.reflectWallXOffset());
            r.y += ($gameMap.reflectWallYOffset() + char.reflectWallYOffset());
            KCDev.Mirrors.handleReflectFrame.call(this, r);

        }
    }
};

/**
 * New method: Sprite_Character.prototype.updateReflectCommon
 * Updates some properties that are shared by both reflection sprites
 * @param {Sprite_Character} r Reflection sprite to update properties for
 */
Sprite_Character.prototype.updateReflectCommon = function (r) {
    r.x = this.x;
    r.scale.set(this.scale.x, this.scale.y);
    r.angle = this.angle;
    r.pivot.y = this.pivot.y;
    r.setBlendColor(this.getBlendColor());
    r.setColorTone(this.getColorTone());
    r.blendMode = this.blendMode;
};

/**
 * Rebuilds and sets wall reflection cache for current map.
 */
KCDev.Mirrors.refreshReflectWallCache = function () {
    KCDev.Mirrors.reflectWallPositions.clear();
    KCDev.Mirrors.buildCurrentMapCache();
};

/**
 * Returns the reflectable wall region map for the current game map
 * For performance, we pre-compute the closest wall region for every tile on the map
 * (we map columns to rows with reflections, so we should only visit each tile on the map
 * once while building this cache)
 * Each row is sorted starting from the lowest tile with a reflection (bottom edge of map)
 * to the highest (top edge of map)
 */
KCDev.Mirrors.buildCurrentMapCache = function () {
    const /** @type {Map<number, number[]} */ regionMap = KCDev.Mirrors.reflectWallPositions;

    for (let i = $gameMap.width() - 1; i >= 0; i--) {
        for (let j = $gameMap.height() - 1; j >= 0; j--) {
            const regionId = $gameMap.regionId(i, j);

            if (KCDev.Mirrors.wallRegions.has(regionId)) {
                const yArr = regionMap.get(i) || [];

                yArr.push(j);

                regionMap.set(i, yArr);
            }
        }
    }
};

/**
 * Gets the y coordinate of the closest tile with a wall reflection region that is above point (x,y)
 * Returns -1 if no valid wall region found
 * @param {number} x 
 * @param {number} y 
 */
KCDev.Mirrors.getWallY = function (x, y) {
    const mapId = $gameMap.mapId();

    if (KCDev.Mirrors.currMapId !== mapId) {
        KCDev.Mirrors.refreshReflectWallCache();
        KCDev.Mirrors.currMapId = mapId;
    }

    // check for any walls in this column, array assumed to be sorted from high to low
    const col = KCDev.Mirrors.reflectWallPositions.get(x);

    // last element is always smallest, so if y is smaller, then no need to check entire array
    if (col && y >= col[col.length - 1]) {
        const wallY = col.find(wallY => wallY <= y);
        if (wallY !== undefined) {
            return wallY;
        }
    }

    return -1;
};

KCDev.Mirrors.Sprite_Character_isImageChanged = Sprite_Character.prototype.isImageChanged;
/**
 * Aliased method: Sprite_Character.prototype.isImageChanged
 * Requests that the reflection sprites are updated if the image changes.
 * @returns {boolean}
 */
Sprite_Character.prototype.isImageChanged = function () {
    const changed = KCDev.Mirrors.Sprite_Character_isImageChanged.apply(this, arguments);
    if (changed) {
        this._character.requestReflectRefresh();
    }
    return changed;
};

/**
 * Handles drawing either a tile or a character
 * @param {KCDev.Mirrors.Sprite_Reflect} r Reflection sprite to be modified
 */
KCDev.Mirrors.handleReflectFrame = function (r) {
    if (this._tileId > 0 && this._characterName === r._characterName) {
        r._tileId = this._tileId;
        r.bitmap = this.bitmap;
        r.updateTileFrame();
    }
    else {
        KCDev.Mirrors.setReflectFrame(r);
    }
};

/**
 * Switches to the appropriate frame for the reflection sprite
 * @param {KCDev.Mirrors.Sprite_Reflect} r Reflection sprite
 */
KCDev.Mirrors.setReflectFrame = function (r) {

    // store these values
    const tempCharIndex = r._character._characterIndex;
    const tempCharName = r._character._characterName;
    const tempCharDir = r._character._direction;

    // load in reflection parameters
    r._character._characterName = r._characterName;
    r._character._characterIndex = r._characterIndex;
    if (r._isReflectionWall) r._character._direction = r._character.reverseDir(tempCharDir);

    // set the frame
    const pw = r.patternWidth();
    const ph = r.patternHeight();
    const sx = (r.characterBlockX() + r.characterPatternX()) * pw;
    const sy = (r.characterBlockY() + r.characterPatternY()) * ph;
    r.setFrame(sx, sy, pw, ph);

    // restore character properties
    r._character._characterIndex = tempCharIndex;
    r._character._characterName = tempCharName;
    r._character._direction = tempCharDir;
};

////////////////////////////////////////////////////////////////////////////////////////////////////////////////
// END Sprite_Character edits                                                                                 //
////////////////////////////////////////////////////////////////////////////////////////////////////////////////

////////////////////////////////////////////////////////////////////////////////////////////////////////////////
// START Spriteset_Map edits                                                                                  //
////////////////////////////////////////////////////////////////////////////////////////////////////////////////

KCDev.Mirrors.Spriteset_Map_update = Spriteset_Map.prototype.update;
/**
 * Aliased method: Spriteset_Map.prototype.update
 */
Spriteset_Map.prototype.update = function () {
    KCDev.Mirrors.Spriteset_Map_update.apply(this, arguments);
    if (KCDev.Mirrors.useZFightFix && $gameMap.reflectMode() === KCDev.Mirrors.wallModes.perspective) {
        KCDev.Mirrors.sortWallSpritesByY(this._characterSprites);
    }
};

/**
 * Fixes Z-fighting in perspective mode by sorting the sprites by their Y values and updating their z values accordingly.
 * @param {Sprite_Character[]} charSprites 
 */
KCDev.Mirrors.sortWallSpritesByY = function (charSprites) {
    let z = 2 * KCDev.Mirrors.zValue;
    const /**@type {Sprite_Character[]} */ sortedSprites = charSprites.clone();
    sortedSprites.sort((a, b) => {
        return a._character._realY - b._character._realY;
    });
    sortedSprites.forEach(sprite => {
        if (sprite._reflectionWall) {
            sprite._reflectionWall.z = z;
            z--;
        }
    });
};

////////////////////////////////////////////////////////////////////////////////////////////////////////////////
// END Spriteset_Map edits                                                                                    //
////////////////////////////////////////////////////////////////////////////////////////////////////////////////

////////////////////////////////////////////////////////////////////////////////////////////////////////////////
// START FilterControllerMZ Extension                                                                         //
////////////////////////////////////////////////////////////////////////////////////////////////////////////////

if (window.Filter_Controller) {
    const Type = Filter_Controller.targetType;
    const targetGetter = Filter_Controller.targetGetter;

    Type.CharReflectionsFloor = 'CharReflectionsFloor';
    Type.CharReflectionsWall = 'CharReflectionsWall';
    Type.CharReflections = 'CharReflections';

    targetGetter[Type.CharReflectionsFloor] = function (targetIds) {
        const targets = [];
        if (this._spriteset && this._spriteset._characterSprites) {
            this._spriteset._characterSprites.forEach(sprite => targets.push(sprite._reflectionFloor));
        }
        return targets;
    };

    targetGetter[Type.CharReflectionsWall] = function (targetIds) {
        const targets = [];
        if (this._spriteset && this._spriteset._characterSprites) {
            this._spriteset._characterSprites.forEach(sprite => targets.push(sprite._reflectionWall));
        }
        return targets;
    };

    targetGetter[Type.CharReflections] = function (targetIds) {
        const targets = [];
        if (this._spriteset) {
            if (this._spriteset._characterSprites) {
                this._spriteset._characterSprites.forEach(sprite => { targets.push(sprite._reflectionWall); targets.push(sprite._reflectionFloor) });
            }

        }
        return targets;
    };
}

////////////////////////////////////////////////////////////////////////////////////////////////////////////////
// END FilterControllerMZ Extension                                                                           //
////////////////////////////////////////////////////////////////////////////////////////////////////////////////

////////////////////////////////////////////////////////////////////////////////////////////////////////////////
// START Galv Plugins Compatibility                                                                           //
////////////////////////////////////////////////////////////////////////////////////////////////////////////////

if (Imported.Galv_CharacterFrames) {

    KCDev.Mirrors.Sprite_Reflect_initMembers_GalvCF = KCDev.Mirrors.Sprite_Reflect.prototype.initMembers;
    KCDev.Mirrors.Sprite_Reflect.prototype.initMembers = function () {
        KCDev.Mirrors.Sprite_Reflect_initMembers_GalvCF.apply(this, arguments);
        this._cframes = 3;
    };

    KCDev.Mirrors.Sprite_Reflect_refreshGraphic_GalvCF = KCDev.Mirrors.Sprite_Reflect.prototype.refreshGraphic;
    KCDev.Mirrors.Sprite_Reflect.prototype.refreshGraphic = function () {
        KCDev.Mirrors.Sprite_Reflect_refreshGraphic_GalvCF.apply(this, arguments);
        const cf = this._characterName.match(Galv.CF.regex);
        if (cf) {
            this._cframes = Number(cf[1]);
        }
        else {
            this._cframes = 3;
        }
    };

    KCDev.Mirrors.setReflectFrame_GalvCF = KCDev.Mirrors.setReflectFrame;
    /**
     * @param {KCDev.Mirrors.Sprite_Reflect} r 
     */
    KCDev.Mirrors.setReflectFrame = function (r) {

        // store character values
        const tmpCFrames = r._character._cframes;

        // write reflection values
        r._character._cframes = r._cframes;

        KCDev.Mirrors.setReflectFrame_GalvCF.apply(this, arguments);

        // restore original character values
        r._character._cframes = tmpCFrames;
    };
}

if (Imported.Galv_DiagonalMovement && Galv.DM.diagGraphic) {

    KCDev.Mirrors.setReflectFrame_GalvDM = KCDev.Mirrors.setReflectFrame;
    /**
     * @param {KCDev.Mirrors.Sprite_Reflect} r 
     */
    KCDev.Mirrors.setReflectFrame = function (r) {

        const tmpDiagDir = r._character._diagDir;

        if (r._isReflectionWall && tmpDiagDir) r._character._diagDir = r._character.reverseDir(tmpDiagDir);

        KCDev.Mirrors.setReflectFrame_GalvDM.apply(this, arguments);

        r._character._diagDir = tmpDiagDir;
    };
}

if (Imported.Galv_EventSpawner) {

    KCDev.Mirrors.Spriteset_Map_unspawnEvent = Spriteset_Map.prototype.unspawnEvent;
    Spriteset_Map.prototype.unspawnEvent = function (eventId) {
        
        for (let i = 0; i < this._characterSprites.length; i++) {
            const sprite = this._characterSprites[i];
            if (sprite._reflectionFloor) {
                const char = sprite._character;
                if (char.isSpawnEvent && char._eventId === eventId) {
                    this._tilemap.removeChild(sprite._reflectionFloor);
                    this._tilemap.removeChild(sprite._reflectionWall);
                }
            }
        }

        KCDev.Mirrors.Spriteset_Map_unspawnEvent.apply(this, arguments);
    };

    KCDev.Mirrors.Spriteset_Map_clearSpawnedEvents = Spriteset_Map.prototype.clearSpawnedEvents;
    Spriteset_Map.prototype.clearSpawnedEvents = function (clearSaved) {
        for (let i = 0; i < this._characterSprites.length; i++) {
            const sprite = this._characterSprites[i];
            if (sprite._reflectionFloor) {
                const char = sprite._character;
                if (char.isSpawnEvent && (clearSaved || !char.isSavedEvent)) {
                    this._tilemap.removeChild(sprite._reflectionFloor);
                    this._tilemap.removeChild(sprite._reflectionWall);
                }
            }
        }

        KCDev.Mirrors.Spriteset_Map_clearSpawnedEvents.apply(this, arguments);
    };
}

////////////////////////////////////////////////////////////////////////////////////////////////////////////////
// END Galv Plugins Compatibility                                                                             //
////////////////////////////////////////////////////////////////////////////////////////////////////////////////
<|MERGE_RESOLUTION|>--- conflicted
+++ resolved
@@ -1,2345 +1,2335 @@
-/*!
-
-MIT License
-
-Copyright (c) 2022-2024 K. Chavez <kchavez.dev@gmail.com>
-
-Permission is hereby granted, free of charge, to any person obtaining a copy
-of this software and associated documentation files (the "Software"), to deal
-in the Software without restriction, including without limitation the rights
-to use, copy, modify, merge, publish, distribute, sublicense, and/or sell
-copies of the Software, and to permit persons to whom the Software is
-furnished to do so, subject to the following conditions:
-
-The above copyright notice and this permission notice shall be included in all
-copies or substantial portions of the Software.
-
-THE SOFTWARE IS PROVIDED "AS IS", WITHOUT WARRANTY OF ANY KIND, EXPRESS OR
-IMPLIED, INCLUDING BUT NOT LIMITED TO THE WARRANTIES OF MERCHANTABILITY,
-FITNESS FOR A PARTICULAR PURPOSE AND NONINFRINGEMENT. IN NO EVENT SHALL THE
-AUTHORS OR COPYRIGHT HOLDERS BE LIABLE FOR ANY CLAIM, DAMAGES OR OTHER
-LIABILITY, WHETHER IN AN ACTION OF CONTRACT, TORT OR OTHERWISE, ARISING FROM,
-OUT OF OR IN CONNECTION WITH THE SOFTWARE OR THE USE OR OTHER DEALINGS IN THE
-SOFTWARE.
-
-*/
-
-/*:
- * @author K. Chavez 
- * @url https://github.com/kchavezdev/RPGMP_Mirrors
- * @target MZ
- * @orderAfter PluginCommonBase
- * @orderAfter GALV_DiagonalMovementMZ
- * @orderAfter GALV_CharacterFramesMZ
- * @orderAfter GALV_EventSpawnerMZ
- *
-<<<<<<< HEAD
- * @plugindesc [v1.4]Add reflections to events and actors.
-=======
- * @plugindesc [v1.3.7]Add reflections to events and actors.
->>>>>>> 4773a43f
- *
- * @help
- * KC_Mirrors.js
- * 
- * This is a plugin that allows the developer to add reflections to actors and 
- * events. This is done by drawing sprites below the map but above the parallax
- * layer. So, to get full usage out of this plugin, you must be using tilesets
- * that show the parallax layer (i.e. tilesets with transparency).
- * 
- * The demo uses a tileset with reduced opacity on the water tiles to achieve
- * the water reflection effect, for example.
- * 
- * There are two types of reflections: Wall and Floor
- * 
- * Floor reflections appear below the character and follow the character as
- * they walk around the map.
- * 
- * Wall reflections appeaer on regions marked with certain IDs and grow and
- * shrink based on how close the character is to the marked tile. Only one
- * wall reflection is visible at a time per character; the one that is
- * visible is placed on the closest tile with a wall reflection that is above
- * the character.
- * 
- * Also note that most arguments can have their values substituted with
- * variables by using \v[x] as an argument where x is a game variable ID.
- * 
- * As of version 1.3.0 of this plugin, FilterControllerMZ is supported. To
- * use filters, place KC_Mirrors UNDER FilterControllerMZ and use either
- * CharReflectionsFloor, CharReflectionsWall, or CharReflections as your
- * filter target. For example, if a given map had the note tags
- * <Filter:REFLECT#1,reflection-w,CharReflectionsFloor> and
- * <SetFilter:REFLECT#1,0,0,5,30,100,1,1>, only the floor reflections would
- * have a "wavy" effect; this would be useful to simulate the appearance of
- * water for example.
- * 
- * Also as of version 1.3.0, reflections can be offset by arbitrary numbers
- * of pixels using the <REFLECT_FLOOR_OFFSETS:[x],[y]> and 
- * <REFLECT_WALL_OFFSETS:[x],[y]>, which can be useful for fine-tuning
- * reflections on a per-map and per-character basis.
- * 
- * As of version 1.3.5, this plugin is compatible with GALV_DiagonalMovementMZ
- * and GALV_CharacterFramesMZ. Note that you will see visual oddities if you
- * set a reflection spritesheet with a non-matching number of character
- * frames.
- * 
- * -----------------------------Plugin Parameters-----------------------------
- * 
- * Wall Region IDs:
- * An array of regions that wall reflections can be drawn on.
- * 
- * Disable Region IDs:
- * Characters standing on these regions will have wall and floor reflections
- * disabled for as long as they are on top of those regions.
- * 
- * Actor Defaults:
- * Default reflection settings for actors. Can be overriden by note tags.
- * 
- * Event Defaults:
- * Default reflection settings for events. Can be overriden by note tags.
- * 
- * Reflection Z Value:
- * This is the Z value all reflections have. If below 0, reflections are
- * drawn below the main map tiles.
- * 
- * Maximum Wall Distance:
- * This determines the maximum amount of tiles a character can be from a wall
- * before their reflection stops being drawn. This number also determines how
- * quickly a character shrinks as they move away from the wall if the wall
- * reflections are in pseudo-perspective mode.
- * 
- * Wall Reflection Mode:
- * This is the wall reflection mode that is used by default. Currently, there
- * are two modes to choose from:
- *   - Pseudo-perspective Mode:
- *       This is the mode where wall reflections are made to appear as if the
- *       characters are walking "into" the screen as the event or actor moves
- *       further down from the mirror. This is achieved partly through making
- *       the reflection sprite smaller as the character moves further down and
- *       away from the mirror.
- * 
- *   - Event-like Mode:
- *     In this mode, reflections appear more like an event would. So, there is
- *     no sprite scaling as seen in pseudo-perspective mode. Instead, as the
- *     character being reflected moves away from the mirror, their reflection
- *     moves the same amount. So, if the character is 3 tiles south of the
- *     base of the mirror, then their reflection is three tiles north of the
- *     mirror's base.
- * 
- * Reflect Mode Variable:
- * This allows the developer to bind the current reflection mode to a variable
- * rather than use the same mode for the entire game. If there is an invalid
- * reflection mode in this variable, the game falls back to the mode defined in
- * the Wall Reflection Mode parameter. Setting this to 0 causes the defined
- * Wall Reflection Mode to always be used.
- * 
- * ------------------------------Plugin Note Tags------------------------------
- * 
- * This plugin allows the author to control various aspects of it via note tags.
- * All of these note tags are completely OPTIONAL. Default values will be used
- * if they are not present.
- * 
- * Shared Note Tags:
- * 
- * - These note tags are shared by the map, actors, and events
- * 
- *   | <REFLECT_TYPE:[ALL/FLOOR/WALL]>
- *     | Determines which reflections are enabled for this.
- *     | This overrides the defaults in this plugin's parameters.
- *     | ALL enables both wall and floor reflections
- *     | FLOOR enables floor reflections and disables wall reflections
- *     | WALL enables wall reflections and disables floor reflections
- *     |
- *     | For the map, enabling only enables reflections on characters with the
- *     | appropriate settings, and "disable" removes reflections regardless of
- *     | character setup. By default, maps allow reflections to appear.
- * 
- *   | <REFLECT_FLOOR_OFFSETS:[x],[y]>
- *     | Offsets the relevant floor reflections by x pixels horizontally and
- *       y pixels vertically
- *     | Note that the map's offsets and each individual character's offsets
- *       are added to get the final position of the reflection. So, if you
- *       have a character with tag <REFLECT_FLOOR_OFFSETS:-4,6> on a map with
- *       tag <REFLECT_FLOOR_OFFSETS:1,1>, the final offset of that individual
- *       character's reflection will be -3 pixels horizontally and 7 pixels
- *       vertically.
- *   | <REFLECT_WALL_OFFSETS:[x],[y]>
- *     | Offsets the relevant wall reflections by x pixels horizontally and
- *       y pixels vertically. Like the above, the final reflection position
- *       is the sum of the character offsets and the map offsets.
- * 
- * Map Note Tags:
- * 
- *   | <REFLECT_MODE:[PERSPECTIVE/EVENT]>
- *     | This overrides the perspective option in the plugin parameters for this
- *     | map. This is reset upon leaving and re-entering the map.
- * 
- * Shared Character Note Tags:
- * 
- * - These note tags are shared by actors and events
- * 
- *   | <REFLECT_INDEX:[x]>
- *     | x is the index of this character's reflection on the character sheet.
- *     | This parameters has no effect if the character is using a big
- *     | character for their reflection sprite.
- * 
- *   | <REFLECT_FLOOR_OPACITY:[x]>
- *     | x is a number between 0-255, inclusive. This is the "opacity" of the
- *       floor reflection sprite of the character. In other words, this is how
- *       transparent the reflection sprites appear for the character, where 0
- *       is totally transparent and 255 is fully opaque.
- * 
- *   | <REFLECT_WALL_OPACITY:[x]>
- *     | x is a number between 0-255, inclusive. This is the "opacity" of the
- *       wall reflection sprite of the character. In other words, this is how
- *       transparent the reflection sprites appear for the character, where 0
- *       is totally transparent and 255 is fully opaque.
- * 
- * Event Note Tags:
- * 
- *   | <REFLECT_CHAR:[filename]>
- *     | Uses the character sheet with the specified filename for this event's
- *     | reflection. Index can be set seperately with REFLECT_INDEX.
- * 
- * Actor Note Tags:
- *   | <REFLECT_ACTOR:[filename]>
- *     | Uses the character sheet with the specified filename for this actor's
- *     | reflection. Index can be set seperately with REFLECT_INDEX.
- * 
- * ------------------------------Plugin Commands------------------------------
- * 
- * Change Event Reflection
- *   | Change the reflection parameters of a specified event. These changes
- *   | are reset on map reload.
- * 
- * Match Event Reflection
- *   | Sets this event's reflection graphic to their normal top view graphic.
- * 
- * Change Actor Reflection
- *   | Change the reflection parameters of a specified actor. These changes
- *   | are persistent and are included in the save file.
- * 
- * Match Actor Reflection
- *   | Sets this actor's reflection graphic to their normal top view graphic.
- * 
- * Set Wall Reflection Mode
- *   | Sets the wall reflection mode by changing the wall reflection mode variable
- *   | defined in the plugin parameters. Does nothing if that parameter is 0.
- * 
- * Refresh Wall Reflections
- *   | Refreshes the wall reflection positions on the current map. Useful if
- *   | tiles on the current map have their regions updated.
- * 
- * Override Map Settings
- *   | Overrides reflection settings for the current map. This can be used to
- *   | quickly disable all reflections or change the perspective mode temporarily.
- *   | All changes are lost upon leaving and re-entering the map.
- * 
- * ---------------------------Plugin Script Calls---------------------------
- * 
- * The script calls for this plugin are as follows.
- * 
- * Format your script commands as KCDev.Mirrors.<function name>
- * 
- * Example: KCDev.Mirrors.setEventReflect(1, 'Actor1', 0, true, false)
- * 
- * The commands are as follows:
- * 
- * setEventReflect(event_id, reflection_filename, reflection_index, floor_enabled, wall_enabled, floor_opacity, wall_opacity, floor_x_offset, floor_y_offset, wall_x_offset, wall_y_offset)
- *   | Same as Change Event Reflection command
- * 
- * resetEventReflectImage(event_id)
- *   | Same as Match Event Reflection command
- * 
- * setActorReflect(actor_id, reflection_filename, reflection_index, floor_enabled, wall_enabled, floor_opacity, wall_opacity, floor_x_offset, floor_y_offset, wall_x_offset, wall_y_offset)
- *   | Same as Change Actor Reflection command
- * 
- * resetActorReflectImage(actor_id)
- *   | Same as Match Actor Reflection command
- * 
- * setWallReflectMode(mode)
- *   | Same as Set Wall Reflection Mode command
- * 
- * refreshReflectWallCache()
- *   | Same as Refresh Wall Reflections command
- * 
- * overrideMapSettings(floorEnabled, wallEnabled, mode)
- *   | Same as Override Map Settings command
- * 
- * Changelog:
-<<<<<<< HEAD
- *     v1.4.0 - 2024/XX/XX
- *         - Make PluginCommonBase optional
- *         - Performance optimizations
-=======
- *     v1.3.7 - 2024/04/25
- *         - Fixed issue where events unspawned by GALV_EventSpawnerMZ would
- *           have their reflections linger
->>>>>>> 4773a43f
- *     v1.3.6 - 2024/03/09
- *         - Changed Sprite_Reflect initialization for plugin compatibility
- *         - Consolidated Sprite_Reflect and Sprite_Reflect_wall into one class
- *         - Optimized wall coordinate lookups
- *     v1.3.5 - 2024/03/07
- *         - Restructure internal code
- *         - Make reflections compatible with GALV_CharacterFramesMZ
- *         - Make reflections compatible with GALV_DiagonalMovementMZ
- *         - Fixed event reflection plugin commands
- *         - Tried to fixup "Exclude Unused Files" note tags
- *     v1.3.4 - 2024/02/17
- *         - Updated plugin url to point to current repository
- *     v1.3.3 - 2023/12/01
- *         - Fixed a crash related to launching this plugin without
- *           FilterControllerMZ
- *     v1.3.2 - 2022/12/20
- *         - Fixed bugs where incorrect scaling on the x axis would be applied
- *           to reflections of events using tileset sprites
- *      v1.3.1 - 2022/10/26
- *	       - Quick fix to CharReflections Filter Controller target
- *     v1.3.0 - 2022/10/26
- *         - Added FilterControllerMZ targets
- *           | CharReflectionsFloor - Applies filter to all floor reflections
- *           | CharReflectionsWall - Applies filter to all wall reflections
- *           | CharReflections - Applies filter to all character reflections
- *         - Added new note tags to actors, characters, and maps:
- *             | <REFLECT_FLOOR_OFFSETS:[x],[y]>
- *             | <REFLECT_WALL_OFFSETS:[x],[y]>
- *         - Added an option to fix Z-fighting under certain conditions on
- *           wall reflections in 'perspective' mode
- *             | You probably don't need this fix unless you're using a pixel
- *               movement plugin
- *         - Fixed a bug in the Change Event Reflect plugin command that
- *           caused the wrong event to be used as reference for unchanged
- *           parameters
- *         - Internal code refactor
- *           | All plugin parameters are exposed on the KCDev.Mirrors object
- *     v1.2.0 - 2022/08/05
- *         - Reflections of each type can now be separately toggled on and off
- *           for the entire map through note tags and a new plugin command
- *             | New command: Override Map Settings
- *             | New map note tag: <REFLECT_TYPE:[ALL/FLOOR/WALL]>
- *         - The reflection mode the map uses can be changed via the map notes
- *           and the aforementioned new command
- *             | New map note tag: <REFLECT_MODE:[PERSPECTIVE/EVENT]>
- *         - The developer can now set the opacity of each reflection type
- *           through the updated plugin command and via new note tags
- *             | New event and actor tags: <REFLECT_FLOOR_OPACITY:[x]>, 
- *                                         <REFLECT_WALL_OPACITY:[x]>
- *         - Characters that are made transparent via move route commands
- *           now also have their reflections disappear if those reflections
- *           are not using custom opacities
- *     v1.1.4 - 2022/07/19
- *         - Adjusted how reflections are handled internally for compatibility
- *           with KC_MoveRouteTF
- *     v1.1.3 - 2022/07/16
- *         - Fixed issue where characters using a sprite from the tileset and
- *           with a priority other than 'Below Characters' would never have
- *           reflections
- *     v1.1.2 - 2022/07/14
- *         - Fixed a typo that caused incorrect behavior when setting event
- *           reflection properties via plugin command and manually selecting
- *           'Unchanged' from the dropdown box
- *     v1.1.1 - 2022/07/14
- *         - Added a few safety checks to avoid a game crash when trying to
- *           access characters that do not exist (e.g. trying to change the
- *           reflection of the third follower when the player has two
- *           followers)
- *     v1.1.0 - 2022/07/12
- *         - Fixed bug where characters standing out of the maximum wall
- *           reflection range would appear on the mirror with incorrect
- *           scaling
- *         - Added the 'event-like' wall reflection mode and renamed the
- *           mode featured in the previous version to 'pseudo-perspective'
- *           mode
- *         - Removed restriction that caused events using tile IDs to not
- *           appear in wall reflections
- *     v1.0.0 - 2022/07/11
- *         - Initial release
- * 
- * @param regionsParent
- * @text Regions
- * 
- * @param wallRegions
- * @parent regionsParent
- * @text Wall Region IDs
- * @desc A wall reflection sprite will be drawn on tiles with any of these region IDs.
- * @type number[]
- * @default ["1"]
- * 
- * @param noReflectRegions
- * @parent regionsParent
- * @text Disable Reflection IDs
- * @desc Any character standing on a tile with one of these region IDs will have all reflections disabled.
- * @type number[]
- * @default []
- * 
- * @param defaultParent
- * @text Default Settings
- * 
- * @param actorDefault
- * @text Actors
- * @desc Default settings for player and followers.
- * @type struct<defaults>
- * @parent defaultParent
- * @default {"reflectFloor":"true","reflectWall":"true"}
- * 
- * @param eventDefault
- * @text Events
- * @desc Default setting for map events.
- * @type struct<defaults>
- * @parent defaultParent
- * @default{"reflectFloor":"false","reflectWall":"false"}
- * 
- * @param advancedOptsParent
- * @text Other Options
- * 
- * @param zValue
- * @parent advancedOptsParent
- * @text Reflection Z Value
- * @desc The z value of the reflections. Negative values are drawn below the map.
- * @default -1
- * 
- * @param attemptFixZFight
- * @text Use Z Fighting Fixup
- * @parent zValue
- * @desc Certain plugins cause an incorrect ordering of characters in wall 'perspective' mode. Use only if needed.
- * @type boolean
- * @default false
- * 
- * @param maxWallDistance
- * @parent advancedOptsParent
- * @text Maximum Wall Distance
- * @desc Sets maximum distance for wall reflection to appear. Affects how quickly sprite shrinks in pseudo-perspective.
- * @type number
- * @default 20
- * 
- * @param wallReflectType
- * @parent advancedOptsParent
- * @text Wall Reflection Mode
- * @desc Choose the type of wall reflection to use. This is also the fallback if the variable has an invalid value.
- * @type select
- * @option Pseudo-Perspective
- * @value perspective
- * @option Event-Like
- * @value event
- * @default perspective
- * 
- * @param wallReflectVar
- * @parent wallReflectType
- * @text Reflect Mode Variable
- * @desc This variable is checked for a wall reflect type. Set to 0 to disable this.
- * @type variable
- * @default 0
- * 
- * @noteParam REFLECT_CHAR
- * @noteDir img/characters/
- * @noteType file
- * @noteData events
- * 
- * @noteParam reflect_char
- * @noteDir img/characters/
- * @noteType file
- * @noteData events
- * 
- * @noteParam Reflect_Char
- * @noteDir img/characters/
- * @noteType file
- * @noteData events
- * 
- * @noteParam REFLECT_ACTOR
- * @noteDir img/characters/
- * @noteType file
- * @noteData actors
- * 
- * @noteParam reflect_actor
- * @noteDir img/characters/
- * @noteType file
- * @noteData actors
- * 
- * @noteParam Reflect_Actor
- * @noteDir img/characters/
- * @noteType file
- * @noteData actors
- * 
- * @command changeEventReflect
- * @text Change Event Reflection
- * @desc Change the reflection graphic of an event. Changes are reset on map reload. 
- * @arg id
- * @text Event ID
- * @type text
- * @desc Specify the event to change the graphic of. 0 is this event.
- * @default 0
- * 
- * @arg character
- * @text Character File
- * @desc Specify the new character file name. Keep empty to leave this unchanged.
- * @type file
- * @dir img/characters/
- * 
- * @arg index
- * @text Character Index
- * @desc Index to use in the new graphic. Keep empty to leave this unchanged.
- * @type text
- * 
- * @arg reflectFloorOpacity
- * @text Floor Opacity
- * @desc Set the floor reflection's opacity by entering a number 0-255. -1 sets reflection to follow parent character's opacity.
- * @type combo
- * @option unchanged
- * @option -1
- * @default unchanged
- * 
- * @arg reflectWallOpacity
- * @text Wall Opacity
- * @desc Set the wall reflection's opacity by entering a number 0-255. -1 sets reflection to follow parent character's opacity.
- * @type combo
- * @option unchanged
- * @option -1
- * @default unchanged
- * 
- * @arg reflectFloor
- * @text Enable Floor Reflection
- * @type select
- * @option Enable
- * @value true
- * @option Disable
- * @value false
- * @option Unchanged
- * @value unchanged
- * @default unchanged
- * 
- * @arg reflectWall
- * @text Enable Wall Reflection
- * @type select
- * @option Enable
- * @value true
- * @option Disable
- * @value false
- * @option Unchanged
- * @value unchanged
- * @default unchanged
- * 
- * @arg reflectFloorXOffset
- * @parent reflectFloor
- * @text Floor x Offset
- * @desc The x offset of the floor reflection for this character. Leave blank to keep unchanged.
- * @type text
- * 
- * @arg reflectFloorYOffset
- * @parent reflectFloor
- * @text Floor y Offset
- * @desc The y offset of the floor reflection for this character. Leave blank to keep unchanged.
- * @type text
- * 
- * @arg reflectWallXOffset
- * @text Wall x Offset
- * @parent reflectWall
- * @desc The x offset of the wall reflection for this character. Leave blank to keep unchanged.
- * @type text
- * 
- * @arg reflectWallYOffset
- * @text Wall y Offset
- * @parent reflectWall
- * @desc The y offset of the wall reflection for this character. Leave blank to keep unchanged.
- * @type text
- * 
- * @command resetEventReflect
- * @text Match Event Reflection
- * @desc Set the chosen event's graphic to its current top view character graphic and opacity. Changes are reset on map reload.
- * 
- * @arg id
- * @text Event ID
- * @type text
- * @desc Specify the event to remove custom reflection images for. 0 refers to this event.
- * @default 0
- * 
- * @command changeActorReflect
- * @text Change Actor Reflection
- * @desc Change the reflection graphic of an actor.
- * 
- * @arg id
- * @text Actor ID
- * @type actor
- * @desc Specify the actor to change the reflection of. 0 refers to the current party leader and negatives refer to followers.
- * @default 0
- * 
- * @arg character
- * @text Character File
- * @desc Specify the new character file name. Keep empty to leave this unchanged.
- * @type file
- * @dir img/characters/
- * 
- * @arg index
- * @text Character Index
- * @desc Index to use in the new graphic. Keep empty to leave this unchanged.
- * @type text
- * 
- * @arg reflectFloorOpacity
- * @text Floor Opacity
- * @desc Set the floor reflection's opacity by entering a number 0-255. -1 sets reflection to follow parent character's opacity.
- * @type combo
- * @option unchanged
- * @option -1
- * @default unchanged
- * 
- * @arg reflectWallOpacity
- * @text Wall Opacity
- * @desc Set the wall reflection's opacity by entering a number 0-255. -1 sets reflection to follow parent character's opacity.
- * @type combo
- * @option unchanged
- * @option -1
- * @default unchanged
- * 
- * @arg reflectFloor
- * @text Enable Floor Reflection
- * @type select
- * @option Enable
- * @value true
- * @option Disable
- * @value false
- * @option Unchanged
- * @value unchanged
- * @default unchanged
- * 
- * @arg reflectWall
- * @text Enable Wall Reflection
- * @type select
- * @option Enable
- * @value true
- * @option Disable
- * @value false
- * @option Unchanged
- * @value unchanged
- * @default unchanged
- * 
- * @arg reflectFloorXOffset
- * @parent reflectFloor
- * @text Floor x Offset
- * @desc The x offset of the floor reflection for this character. Leave blank to keep unchanged.
- * @type text
- * 
- * @arg reflectFloorYOffset
- * @parent reflectFloor
- * @text Floor y Offset
- * @desc The y offset of the floor reflection for this character. Leave blank to keep unchanged.
- * @type text
- * 
- * @arg reflectWallXOffset
- * @text Wall x Offset
- * @parent reflectWall
- * @desc The x offset of the wall reflection for this character. Leave blank to keep unchanged.
- * @type text
- * 
- * @arg reflectWallYOffset
- * @text Wall y Offset
- * @parent reflectWall
- * @desc The y offset of the wall reflection for this character. Leave blank to keep unchanged.
- * @type text
- * 
- * @command resetActorReflect
- * @text Match Actor Reflection
- * @desc Set the actor's reflection to the same graphic and opacity as their top view character.
- * 
- * @arg id
- * @text Actor ID
- * @type actor
- * @desc Specify the actor to change. 0 refers to the current party leader and negatives refer to followers in order.
- * @default 0
- * 
- * @command setWallReflectMode
- * @text Set Wall Reflection Mode
- * @desc Sets the variable defined in the plugin params to a reflection mode.
- * 
- * @arg mode
- * @text New Mode
- * @type select
- * @option Pseudo-Perspective
- * @value perspective
- * @option Event-Like
- * @value event
- * @default perspective
- * 
- * @command refreshReflectMap
- * @text Refresh Wall Reflections
- * @desc Force refresh wall reflections on current map. Useful if region IDs of tiles are changed during gameplay.
- * 
- * @command overrideMapSettings
- * @text Override Map Settings
- * @desc These overrides will stay in effect until the map is left and re-entered. These overrides take priority over the plugin parameters.
- * 
- * @arg reflectFloor
- * @text Allow Floor Reflections
- * @type select
- * @option Allow
- * @value allow
- * @option Disallow
- * @value disallow
- * @option Reset to Map Notes
- * @value map notes
- * @option Unchanged
- * @value unchanged
- * @default unchanged
- * 
- * @arg reflectWall
- * @text Allow Wall Reflections
- * @type select
- * @option Allow
- * @value allow
- * @option Disallow
- * @value disallow
- * @option Reset to Map Notes
- * @value map notes
- * @option Unchanged
- * @value unchanged
- * @default unchanged
- * 
- * @arg mode
- * @text Reflection Mode
- * @type select
- * @option Pseudo-Perspective
- * @value perspective
- * @option Event-Like
- * @value event
- * @option Match Plugin Params
- * @value plugin params
- * @option Match Map Notes
- * @value map notes
- * @option Unchanged
- * @value unchanged
- * @default unchanged
- * 
- */
-
-/*~struct~defaults:
- * @param reflectFloor
- * @text Floor Reflection
- * @desc Enable floor reflections by default.
- * @type boolean
- * @default false
- * 
- * @param reflectWall
- * @text Wall Reflection
- * @desc Enable wall reflections by default.
- * @type boolean
- * @default false
- * 
- */
-
-var Imported = Imported || {};
-Imported.KC_Mirrors = true;
-
-// A general namespace for all of my plugins
-
-var KCDev = KCDev || {};
-
-KCDev.Mirrors = {};
-
-KCDev.Mirrors = {};
-KCDev.Mirrors.zValue = -1;
-KCDev.Mirrors.wallReflectType = 'perspective';
-KCDev.Mirrors.wallReflectVar = 0;
-KCDev.Mirrors.maxWallDistance = 20;
-KCDev.Mirrors.actorDefault = {};
-KCDev.Mirrors.actorDefault.reflectFloor = true;
-KCDev.Mirrors.actorDefault.reflectWall = true;
-KCDev.Mirrors.eventDefault = {};
-KCDev.Mirrors.eventDefault.reflectFloor = false;
-KCDev.Mirrors.eventDefault.reflectWall = false;
-KCDev.Mirrors.useZFightFix = false;
-/** @type {Map<number,number[]>} */
-KCDev.Mirrors.reflectWallPositions = new Map();
-KCDev.Mirrors.currMapId = -1;
-/** @type {Set<number>} */
-KCDev.Mirrors.wallRegions = null;
-/** @type {Set<number>} */
-KCDev.Mirrors.noReflectRegions = null;
-
-KCDev.Mirrors.wallModes = {};
-KCDev.Mirrors.wallModes.perspective = 0;
-KCDev.Mirrors.wallModes.event = 1;
-
-/**
- * 
- * @param {string} str 
- * @param {{meta: Record<string,string>}} target 
- * @returns 
- */
-KCDev.Mirrors.findMetaSimple = function (str, target) {
-    return target.meta[str] || target.meta[str.toLowerCase()] || target.meta[str.toUpperCase()];
-};
-
-/**
- * Parses note tags for events and actors
- * @param {Game_Event | Game_Actor} reflectableObj Game object with reflection setting and getting methods
- * @param {rm.types.Actor | rm.types.Event} target Database information that will be used to find the note tags
- * @param {{reflectFloor: boolean, reflectWall: boolean}} defaults Default values for floor and wall reflections for the target object
- * @param {boolean} isActor Actors and events use different reflection characters!
- */
-KCDev.Mirrors.parseMetaValues = function (reflectableObj, target, defaults, isActor = false) {
-
-    const findMetaSimple = function (str) {
-        return KCDev.Mirrors.findMetaSimple(str, target);
-    };
-
-    function parseNumber(num) {
-        const n = Number(num);
-        if (!isNaN(n)) {
-            return n;
-        }
-        return undefined;
-    }
-
-    const refChar = isActor ? 'Reflect_Actor' : 'Reflect_Char';
-    const refIdx = 'Reflect_Index';
-    const refType = 'Reflect_Type';
-    const refFloorOpa = 'Reflect_Floor_Opacity';
-    const refWallOpa = 'Reflect_Wall_Opacity';
-    const refWallOff = 'Reflect_Wall_Offsets';
-    const refFloorOff = 'Reflect_Floor_Offsets';
-    const metaChar = findMetaSimple(refChar);
-    const metaIdx = parseNumber(findMetaSimple(refIdx));
-    const metaFloorOpa = parseNumber(findMetaSimple(refFloorOpa));
-    const metaWallOpa = parseNumber(findMetaSimple(refWallOpa));
-    const metaRefWallOff = findMetaSimple(refWallOff) || '';
-    const metaRefFloorOff = findMetaSimple(refFloorOff) || '';
-    const wallOffs = metaRefWallOff.split(',').map(num => Number(num));
-    const floorOffs = metaRefFloorOff.split(',').map(num => Number(num));
-    const reflectType = findMetaSimple(refType);
-    reflectableObj.reflectFloorToggle(defaults.reflectFloor);
-    reflectableObj.reflectWallToggle(defaults.reflectWall);
-    if (reflectType) {
-        switch (reflectType.trim().toUpperCase()) {
-            case 'FLOOR':
-                reflectableObj.reflectFloorToggle(true);
-                reflectableObj.reflectWallToggle(false);
-                break;
-
-            case 'WALL':
-                reflectableObj.reflectWallToggle(true);
-                reflectableObj.reflectFloorToggle(false);
-                break;
-
-            case 'ALL':
-                reflectableObj.reflectEnable();
-                break;
-
-            case 'NONE':
-                reflectableObj.reflectDisable();
-                break;
-
-            default:
-                break;
-        }
-    }
-    reflectableObj.setReflectImage(metaChar ? metaChar.trim() : '', metaIdx);
-    reflectableObj.setReflectFloorOpacity(typeof (metaFloorOpa) === 'number' ? metaFloorOpa : undefined);
-    reflectableObj.setReflectWallOpacity(typeof (metaWallOpa) === 'number' ? metaWallOpa : undefined);
-    reflectableObj.setReflectFloorXOffset(floorOffs[0] || 0);
-    reflectableObj.setReflectFloorYOffset(floorOffs[1] || 0);
-    reflectableObj.setReflectWallXOffset(wallOffs[0] || 0);
-    reflectableObj.setReflectWallYOffset(wallOffs[1] || 0);
-};
-
-/**
- * @typedef {Object} KCDev.Mirrors.GeneralCommandArgs Plugin command arguments
- * @property {number} id ID of the target event or actor.
- * @property {string} character Character file name to use as the reflection.
- * @property {number | string} index Index of the character to use as a reflection. Empty string means do not change.
- * @property {boolean | string} reflectFloor Enables or disables the floor reflections of the target.
- * @property {boolean | string} reflectWall Enables or disables the wall reflections of the target.
- * @property {number | string} reflectFloorOpacity Floor opacity to use for the reflection
- * @property {number | string} reflectWallOpacity Wall opacity to use for the reflection
- * @property {number | string} reflectFloorXOffset Floor reflection x offset
- * @property {number | string} reflectFloorYOffset Floor reflection y offset
- * @property {number | string} reflectWallXOffset Wall reflection x offset
- * @property {number | string} reflectWallYOffset Wall reflection y offset
- */
-
-/**
- * @typedef {Object} KCDev.Mirrors.PluginParams
- * @property {number} zValue
- * @property {number} maxWallDistance
- * @property {object} actorDefault
- * @property {boolean} actorDefault.reflectFloor
- * @property {boolean} actorDefault.reflectWall
- * @property {object} eventDefault
- * @property {boolean} eventDefault.reflectFloor
- * @property {boolean} eventDefault.reflectWall
- * @property {string} wallReflectType
- * @property {number} wallReflectVar
- * @property {boolean} attemptFixZFight
- * @property {number[]} wallRegions
- * @property {number[]} noReflectRegions
- */
-
-(() => {
-
-    if (Window.PluginManagerEx) {
-
-        /**
-         * 
-         * @param {string} str 
-         * @param {{meta: Record<string,string>}} target 
-         * @returns 
-         */
-        KCDev.Mirrors.findMetaSimple = function (str, target) {
-            return PluginManagerEx.findMetaValue(target, [str, str.toLowerCase(), str.toUpperCase()]);
-        };
-
-        const script = document.currentScript;
-
-        const /** @type {KCDev.Mirrors.PluginParams} */ parameters = PluginManagerEx.createParameter(script);
-
-        if (parameters.zValue !== undefined) {
-            KCDev.Mirrors.zValue = parameters.zValue;
-        }
-        if (parameters.maxWallDistance !== undefined) {
-            KCDev.Mirrors.maxWallDistance = parameters.maxWallDistance;
-        }
-        if (parameters.wallReflectType) {
-            KCDev.Mirrors.wallReflectType = parameters.wallReflectType;
-        }
-
-        KCDev.Mirrors.useZFightFix = parameters.attemptFixZFight;
-        KCDev.Mirrors.actorDefault = parameters.actorDefault;
-        KCDev.Mirrors.eventDefault = parameters.eventDefault;
-        KCDev.Mirrors.wallRegions = new Set(parameters.wallRegions);
-        KCDev.Mirrors.noReflectRegions = new Set(parameters.noReflectRegions);
-
-        // plugin commands
-        PluginManagerEx.registerCommand(script, 'changeEventReflect', function (args) {
-            KCDev.Mirrors.setEventReflect.apply(this, KCDev.Mirrors.convertChangeReflectArgs($gameMap.event(args.id || this.eventId()), args));
-        });
-
-        PluginManagerEx.registerCommand(script, 'changeActorReflect', function (args) {
-            const actorId = KCDev.Mirrors.getRealActorId(args.id);
-            const actor = $gameActors.actor(actorId);
-            args.id = actorId;
-            KCDev.Mirrors.setActorReflect(...KCDev.Mirrors.convertChangeReflectArgs(actor, args));
-        });
-
-        PluginManagerEx.registerCommand(script, 'resetEventReflect', function (args) {
-            KCDev.Mirrors.resetEventReflectImage.call(this, args.id || this.eventId());
-        });
-
-        PluginManagerEx.registerCommand(script, 'resetActorReflect', function (args) {
-            KCDev.Mirrors.resetActorReflectImage.call(this, args.id);
-        });
-
-        PluginManagerEx.registerCommand(script, 'refreshReflectMap', function (args) {
-            KCDev.Mirrors.refreshReflectWallCache();
-        });
-
-        PluginManagerEx.registerCommand(script, 'setWallReflectMode', function (args) {
-            KCDev.Mirrors.setWallReflectMode(args.mode);
-        });
-
-        PluginManagerEx.registerCommand(script, 'overrideMapSettings', function (args) {
-            KCDev.Mirrors.overrideMapSettings(args.reflectFloor, args.reflectWall, args.mode);
-        });
-    }
-    else {
-
-        /**
-         * @param {string} param
-         * @returns {any} 
-         */
-        function tryParseParameter(param) {
-
-            if (typeof param !== 'string') return param;
-
-            // first try parsing as an object
-            try {
-                return JsonEx.parse(param);
-            } catch (error) {
-
-            }
-
-            // this ensures param JUST has numbers in it
-            // Number('') returns 0, which is undesirable
-            // parseFloat('123abc') returns 123, which is also not wanted
-            // so we have to use both to ensure whitespace is not parsed and characters are not ignored
-            const num = Number(param)
-            if (num === parseFloat(param)) {
-                return num;
-            }
-
-            if (param === 'true') {
-                return true;
-            }
-
-            if (param === 'false') {
-                return false;
-            }
-
-            // if those failed, it's probably a string so leave alone
-            return param;
-        }
-
-        const script = document.currentScript.src.split("/").pop().replace(/\.js$/, "");
-
-        const /** @type {KCDev.Mirrors.PluginParams} */ parameters = PluginManager.parameters(script);
-
-        const zValue = Number(parameters.zValue);
-        if (zValue) {
-            KCDev.Mirrors.zValue = zValue;
-        }
-
-        const maxWallDistance = Number(parameters.maxWallDistance);
-        if (!isNaN(maxWallDistance)) {
-            KCDev.Mirrors.maxWallDistance = maxWallDistance;
-        }
-
-        if (parameters.wallReflectType in KCDev.Mirrors.wallModes) {
-            KCDev.Mirrors.wallReflectType = parameters.wallReflectType;
-        }
-
-        KCDev.Mirrors.useZFightFix = parameters.attemptFixZFight.toLowerCase() === 'true';
-        try {
-            const actorDefault = JsonEx.parse(parameters.actorDefault);
-            KCDev.Mirrors.actorDefault = { reflectFloor: actorDefault.reflectFloor.toLowerCase() === 'true', reflectWall: actorDefault.reflectWall.toLowerCase() === 'true' };
-        } catch (error) {
-            console.error(error.message);
-        }
-
-        try {
-            const eventDefault = JsonEx.parse(parameters.eventDefault);
-            KCDev.Mirrors.eventDefault = { reflectFloor: eventDefault.reflectFloor.toLowerCase() === 'true', reflectWall: eventDefault.reflectWall.toLowerCase() === 'true' };
-        } catch (error) {
-            console.error(error.message);
-        }
-
-        try {
-            KCDev.Mirrors.wallRegions = new Set(JsonEx.parse(parameters.wallRegions).map(id => Number(id)));
-        } catch (error) {
-            KCDev.Mirrors.wallRegions = new Set();
-        }
-        try {
-            KCDev.Mirrors.noReflectRegions = new Set(JsonEx.parse(parameters.noReflectRegions).map(id => Number(id)));
-        } catch (error) {
-            KCDev.Mirrors.noReflectRegions = new Set();
-        }
-
-        function convertVanillaArgs(args) {
-            for (const prop in args) {
-                args[prop] = tryParseParameter(args[prop]);
-            }
-        }
-
-        // plugin commands
-        PluginManager.registerCommand(script, 'changeEventReflect', function (args) {
-            convertVanillaArgs(args)
-            KCDev.Mirrors.setEventReflect.apply(this, KCDev.Mirrors.convertChangeReflectArgs($gameMap.event(args.id || this.eventId()), args));
-        });
-
-        PluginManager.registerCommand(script, 'changeActorReflect', function (args) {
-            convertVanillaArgs(args);
-            const actorId = KCDev.Mirrors.getRealActorId(args.id);
-            const actor = $gameActors.actor(actorId);
-            args.id = actorId;
-            KCDev.Mirrors.setActorReflect(...KCDev.Mirrors.convertChangeReflectArgs(actor, args));
-        });
-
-        PluginManager.registerCommand(script, 'resetEventReflect', function (args) {
-            KCDev.Mirrors.resetEventReflectImage.call(this, Number(args.id) || this.eventId());
-        });
-
-        PluginManager.registerCommand(script, 'resetActorReflect', function (args) {
-            KCDev.Mirrors.resetActorReflectImage.call(this, Number(args.id));
-        });
-
-        PluginManager.registerCommand(script, 'refreshReflectMap', function (args) {
-            KCDev.Mirrors.refreshReflectWallCache();
-        });
-
-        PluginManager.registerCommand(script, 'setWallReflectMode', function (args) {
-            KCDev.Mirrors.setWallReflectMode(args.mode);
-        });
-
-        PluginManager.registerCommand(script, 'overrideMapSettings', function (args) {
-            KCDev.Mirrors.overrideMapSettings(args.reflectFloor, args.reflectWall, args.mode);
-        });
-    }
-
-})();
-
-////////////////////////////////////////////////////////////////////////////////////////////////////////////////
-// START CUSTOM CLASS DEFINITIONS                                                                             //
-////////////////////////////////////////////////////////////////////////////////////////////////////////////////
-
-/**
- * Our reflection sprites are Sprite_Character objects with empty update functions. We remove the update function
- * to allow the "parent" character sprite to handle the this sprite's position, rotation, etc. We cannot just
- * parent this sprite to the parent, as seen with the bush opacity sprites, because we need to draw this sprite
- * behind the tileset layer.
- * 
- */
-KCDev.Mirrors.Sprite_Reflect = class Sprite_Reflect extends Sprite_Character {
-
-    initMembers() {
-        super.initMembers();
-        this._parentSprite = null;
-        this.z = 2 * KCDev.Mirrors.zValue;
-        this._isReflectionWall = false;
-    }
-
-    /**
-     * 
-     * @param {Sprite_Character} parentSprite 
-     */
-    initialize(parentSprite) {
-        super.initialize(parentSprite._character);
-        this._parentSprite = parentSprite;
-    }
-
-    // we're letting the parent graphic handle this
-    update() { }
-
-    refreshGraphic() {
-
-        this.setCharacter(this._parentSprite._character);
-
-        if (!this._character) return;
-
-        this._characterName = (this._character.reflectName() === '') ? this._character.characterName() : this._character.reflectName();
-        this._characterIndex = (this._character.reflectIndex() < 0) ? this._character.characterIndex() : this._character.reflectIndex();
-        this.bitmap = ImageManager.loadCharacter(this._characterName);
-        this._isBigCharacter = ImageManager.isBigCharacter(this._characterName);
-        this._tileId = 0;
-    }
-
-    // the sprite's position flickers if we don't do this here
-    _refresh() {
-        super._refresh();
-        const pp = this._parentSprite.pivot;
-        this.pivot.set(pp.x, pp.y);
-    }
-};
-
-////////////////////////////////////////////////////////////////////////////////////////////////////////////////
-// END CUSTOM CLASS DEFINITIONS                                                                               //
-////////////////////////////////////////////////////////////////////////////////////////////////////////////////
-
-////////////////////////////////////////////////////////////////////////////////////////////////////////////////
-// START EVENT COMMAND DEFINITIONS                                                                            //
-////////////////////////////////////////////////////////////////////////////////////////////////////////////////
-
-/**
- * Set reflection properties of an event on the map.
- * @param {number} eventId ID of the event to change the reflection properties of.
- * @param {string} reflectChar File name of the new graphic to use as a reflection.
- * @param {number} reflectIndex Index of the character in the file to use as a reflection.
- * @param {boolean} enableFloor If true, enable floor reflections for the target event.
- * @param {boolean} enableWall If true, enable wall reflections for the target event.
- * @param {number | undefined} floorOpacity Opacity of the floor reflection
- * @param {number | undefined} wallOpacity Opacity of the wall reflection
- * @param {number | undefined} floorXOffset x offset of the floor reflection
- * @param {number | undefined} floorYOffset y offset of the floor reflection
- * @param {number | undefined} wallXOffset x offset of the wall reflection
- * @param {number | undefined} wallYOffset y offset of the wall reflection
- */
-KCDev.Mirrors.setEventReflect = function (eventId, reflectChar, reflectIndex, enableFloor, enableWall, floorOpacity, wallOpacity, floorXOffset, floorYOffset, wallXOffset, wallYOffset) {
-    const event = $gameMap.event(eventId === 0 ? this.eventId() : eventId);
-    if (event) {
-        event.setReflectImage(reflectChar, reflectIndex);
-        event.reflectFloorToggle(enableFloor);
-        event.reflectWallToggle(enableWall);
-        event.setReflectFloorOpacity(floorOpacity);
-        event.setReflectWallOpacity(wallOpacity);
-        event.setReflectFloorXOffset(floorXOffset);
-        event.setReflectFloorYOffset(floorYOffset);
-        event.setReflectWallXOffset(wallXOffset);
-        event.setReflectWallYOffset(wallYOffset);
-    }
-};
-
-/**
- * Makes the event's reflection the same as the event graphic.
- * @param {number} eventId Event to target
- */
-KCDev.Mirrors.resetEventReflectImage = function (eventId) {
-    const event = $gameMap.event(eventId === 0 ? this.eventId() : eventId);
-    if (event) {
-        event.setReflectImage();
-        event.setReflectFloorOpacity();
-        event.setReflectWallOpacity();
-    }
-};
-
-/**
- * Takes an actor ID and converts 0 to the party leader's actor ID and negative numbers to
- * the follower actors' IDs.
- * @param {number} actorId ID of the actor or party member index
- * @returns {number}
- */
-KCDev.Mirrors.getRealActorId = function (actorId) {
-    if (actorId < 1) {
-        if (actorId === 0) {
-            if ($gameParty.size() > 0) {
-                return $gameParty.leader().actorId();
-            }
-            else return -1;
-        }
-        else {
-            const followers = $gamePlayer.followers();
-            const follower = followers.follower(Math.abs(actorId) - 1);
-            if (follower?.actor()) {
-                return follower.actor().actorId();
-            }
-            else {
-                return -1;
-            }
-        }
-    }
-    return actorId;
-};
-
-/**
- * Set reflection properties of an actor.
- * @param {number} actorId ID the actor to target.
- * @param {string} reflectChar File name of the new graphic to use as a reflection.
- * @param {number} reflectIndex Index of the character in the file to use as a reflection.
- * @param {boolean} enableFloor If true, enable floor reflections for the target actor.
- * @param {boolean} enableWall If true, enable wall reflections for the target actor.
- * @param {number|undefined} floorOpacity Set floor reflection opacity
- * @param {number|undefined} wallOpacity Set wall reflection opacity
- * @param {number | undefined} floorXOffset x offset of the floor reflection
- * @param {number | undefined} floorYOffset y offset of the floor reflection
- * @param {number | undefined} wallXOffset x offset of the wall reflection
- * @param {number | undefined} wallYOffset y offset of the wall reflection
- */
-KCDev.Mirrors.setActorReflect = function (actorId, reflectChar, reflectIndex, enableFloor, enableWall, floorOpacity, wallOpacity, floorXOffset, floorYOffset, wallXOffset, wallYOffset) {
-    const realId = KCDev.Mirrors.getRealActorId(actorId);
-    if (realId < 0) return;
-    const actor = $gameActors.actor(realId);
-    if (actor) {
-        actor.setReflectImage(reflectChar, reflectIndex)
-        actor.reflectFloorToggle(enableFloor);
-        actor.reflectWallToggle(enableWall);
-        actor.setReflectFloorOpacity(floorOpacity);
-        actor.setReflectWallOpacity(wallOpacity);
-        actor.setReflectFloorXOffset(floorXOffset);
-        actor.setReflectFloorYOffset(floorYOffset);
-        actor.setReflectWallXOffset(wallXOffset);
-        actor.setReflectWallYOffset(wallYOffset);
-    }
-};
-
-/**
- * Sets the target actor's reflection graphic to be the same as their character graphic.
- * @param {number} actorId Targetted actor's ID
- * @returns {void}
- */
-KCDev.Mirrors.resetActorReflectImage = function (actorId) {
-    const realId = KCDev.Mirrors.getRealActorId(actorId);
-    if (realId < 0) return;
-    const actor = $gameActors.actor(realId);
-    if (actor) {
-        actor.setReflectImage();
-        actor.setReflectFloorOpacity();
-        actor.setReflectWallOpacity();
-    }
-};
-
-/**
- * Sets the wall reflection variable type to a new value.
- * @param {string} mode New wall reflection mode.
- */
-KCDev.Mirrors.setWallReflectMode = function (mode = KCDev.Mirrors.wallReflectType) {
-    if (KCDev.Mirrors.wallReflectVar) {
-        $gameVariables.setValue(KCDev.Mirrors.wallReflectVar, mode);
-    }
-};
-
-/**
- * Get current wall reflection mode in the plugin config
- * This can be overwritten by map settings
- * @returns {number}
- */
-KCDev.Mirrors.getWallReflectMode = function () {
-    if (KCDev.Mirrors.wallReflectVar) {
-        const val = $gameVariables.value(KCDev.Mirrors.wallReflectVar);
-        if (KCDev.Mirrors.wallModes[val] !== undefined) {
-            return KCDev.Mirrors.wallModes[val];
-        }
-    }
-    return KCDev.Mirrors.wallModes[KCDev.Mirrors.wallReflectType];
-};
-
-/**
- * Returns a list of arguments to set the target's reflection properties and substitutes values that are
- * unchanged for the current values.
- * @param {Game_Character} char Character that is being updated
- * @param {KCDev.Mirrors.GeneralCommandArgs} args Plugin command arguments
- * @returns {Array<any>}
- */
-KCDev.Mirrors.convertChangeReflectArgs = function (char, args) {
-
-    if (!char) { // create a fake character with the desired functions if no character is passed in
-        char = {
-            reflectName() { return '' },
-            reflectIndex() { return -1 },
-            reflectFloor() { return false; },
-            reflectWall() { return false; },
-            reflectFloorOpacity() { return undefined; },
-            reflectWallOpacity() { return undefined; },
-            reflectFloorXOffset() { return 0; },
-            reflectFloorYOffset() { return 0; },
-            reflectWallXOffset() { return 0; },
-            reflectWallYOffset() { return 0; }
-        };
-    }
-
-    const id = args.id;
-    const character = args.character === '' ? char.reflectName() : args.character;
-    const index = args.index === '' ? char.reflectIndex() : args.index;
-    const reflectFloor = args.reflectFloor === 'unchanged' ? char.reflectFloor() : args.reflectFloor;
-    const reflectWall = args.reflectWall === 'unchanged' ? char.reflectWall() : args.reflectWall;
-    const reflectFloorOpacity = typeof (args.reflectFloorOpacity) !== 'number' ? char.reflectFloorOpacity() : (args.reflectFloorOpacity === -1 ? undefined : args.reflectFloorOpacity);
-    const reflectWallOpacity = typeof (args.reflectWallOpacity) !== 'number' ? char.reflectWallOpacity() : (args.reflectWallOpacity === -1 ? undefined : args.reflectWallOpacity);
-    const reflectFloorXOff = typeof (args.reflectFloorXOffset) !== 'number' ? char.reflectFloorXOffset() : args.reflectFloorXOffset;
-    const reflectFloorYOff = typeof (args.reflectFloorYOffset) !== 'number' ? char.reflectFloorYOffset() : args.reflectFloorYOffset;
-    const reflectWallXOff = typeof (args.reflectWallXOffset) !== 'number' ? char.reflectFloorXOffset() : args.reflectWallXOffset;
-    const reflectWallYOff = typeof (args.reflectWallYOffset) !== 'number' ? char.reflectFloorYOffset() : args.reflectWallYOffset;
-    return [id, character.trim(), index, reflectFloor, reflectWall, reflectFloorOpacity, reflectWallOpacity, reflectFloorXOff, reflectFloorYOff, reflectWallXOff, reflectWallYOff];
-};
-
-/**
- * Overrides map settings. These params are usually controlled through note tags
- * @param {boolean} floorEnabled If false globally disable floor reflections for current map
- * @param {boolean} wallEnabled If false globally disable wall reflections for current map
- * @param {string} mode Reflection mode
- */
-KCDev.Mirrors.overrideMapSettings = function (floorEnabled = 'unchanged', wallEnabled = 'unchanged', mode = 'unchanged') {
-    const refType = 'Reflect_Type';
-    const reflect = KCDev.Mirrors.findMetaSimple(refType, $dataMap)?.trim().toUpperCase();
-    if (floorEnabled !== 'unchanged') $gameMap.setReflectFloor(floorEnabled === 'map notes' ? reflect === 'FLOOR' || reflect === 'ALL' || reflect === undefined : floorEnabled === 'allow');
-    if (wallEnabled !== 'unchanged') $gameMap.setReflectWall(wallEnabled === 'map notes' ? reflect === 'WALL' || reflect === 'ALL' || reflect === undefined : wallEnabled === 'allow');
-
-    if (mode !== 'unchanged') {
-        if (mode === 'map notes') {
-            const refMode = 'Reflect_Mode';
-            mode = KCDev.Mirrors.findMetaSimple(refMode, $dataMap)?.toLowerCase().trim();
-        }
-        switch (mode) {
-            case 'perspective':
-                $gameMap.setReflectMode(KCDev.Mirrors.wallModes.perspective)
-                break;
-
-            case 'event':
-                $gameMap.setReflectMode(KCDev.Mirrors.wallModes.event);
-                break;
-
-            default:
-                $gameMap.setReflectMode(KCDev.Mirrors.getWallReflectMode());
-                break;
-        }
-    }
-};
-
-////////////////////////////////////////////////////////////////////////////////////////////////////////////////
-// END EVENT COMMAND DEFINITIONS                                                                              //
-////////////////////////////////////////////////////////////////////////////////////////////////////////////////
-
-////////////////////////////////////////////////////////////////////////////////////////////////////////////////
-// START Game_CharacterBase edits                                                                             //
-////////////////////////////////////////////////////////////////////////////////////////////////////////////////
-
-KCDev.Mirrors.Game_CharacterBase_initMembers = Game_CharacterBase.prototype.initMembers;
-/**
- * Aliased method: Game_CharacterBase.prototype.initMembers
- * Adds default values for the reflection name and index. These values tell this plugin that
- * the reflection should use the character graphic.
- */
-Game_CharacterBase.prototype.initMembers = function () {
-    KCDev.Mirrors.Game_CharacterBase_initMembers.apply(this, arguments);
-    this._reflectName = '';
-    this._reflectIndex = -1;
-};
-
-KCDev.Mirrors.Game_CharacterBase_setImage = Game_CharacterBase.prototype.setImage;
-/**
- * Aliased method: Game_CharacterBase.prototype.setImage
- * Added a reflection refresh whenever the event's character image changes.
- * @param {string} characterName New character file name
- * @param {number} characterIndex Index of the character to use
- */
-Game_CharacterBase.prototype.setImage = function (characterName, characterIndex) {
-    KCDev.Mirrors.Game_CharacterBase_setImage.apply(this, arguments);
-    this.requestReflectRefresh();
-};
-
-/**
- * New method: Game_CharacterBase.prototype.setReflectImage
- * Sets the reflection graphic for a character
- * @param {string} filename New reflection image's file name
- * @param {number} index Index of the character to use in the file name
- */
-Game_CharacterBase.prototype.setReflectImage = function (filename = '', index = -1) {
-    this._reflectName = filename.trim();
-    this._reflectIndex = index;
-    this.requestReflectRefresh();
-};
-
-/**
- * New method: Game_CharacterBase.prototype.reflectName
- * Returns the reflection graphic's filename.
- * Returns an empty string if the reflection is mapped to the regular character graphic.
- * @returns {string}
- */
-Game_CharacterBase.prototype.reflectName = function () {
-    return this._reflectName;
-};
-
-/**
- * New method: Game_CharacterBase.prototype.reflectIndex
- * Returns the index of the reflection graphic. Returns -1 if the graphic is regular character graphic's index
- * @returns {number}
- */
-Game_CharacterBase.prototype.reflectIndex = function () {
-    return this._reflectIndex;
-};
-
-/**
- * New method: Game_CharacterBase.prototype.reflectWallToggle
- * Enables or disables the wall reflection.
- * @param {boolean} reflect True if wall reflection is on, false otherwise
- */
-Game_CharacterBase.prototype.reflectWallToggle = function (reflect = !this.reflectWall()) {
-    this._reflectWall = reflect;
-};
-
-/**
- * New method: Game_CharacterBase.prototype.reflectWall
- * Returns the current state of the wall reflection, true for enabled and false for disabled.
- * @returns {boolean}
- */
-Game_CharacterBase.prototype.reflectWall = function () {
-    return this._reflectWall;
-};
-
-/**
- * New method: Game_CharacterBase.prototype.reflectFloorToggle
- * Set state of floor reflection
- * @param {boolean} reflect True if floor reflection is on, false otherwise
- */
-Game_CharacterBase.prototype.reflectFloorToggle = function (reflect = !this.reflectFloor()) {
-    this._reflectFloor = reflect;
-};
-
-/**
- * New method: Game_CharacterBase.prototype.reflectFloor
- * Returns true if the floor reflection is on for this character, false otherwise.
- * @returns {boolean}
- */
-Game_CharacterBase.prototype.reflectFloor = function () {
-    return this._reflectFloor;
-};
-
-/**
- * New method: Game_CharacterBase.prototype.reflectDisable
- * Disables wall and floor reflections for this character.
- */
-Game_CharacterBase.prototype.reflectDisable = function () {
-    this.reflectFloorToggle(false);
-    this.reflectWallToggle(false);
-};
-
-/**
- * New method: Game_CharacterBase.prototype.reflectEnable
- * Enables wall and floor reflections for this character.
- */
-Game_CharacterBase.prototype.reflectEnable = function () {
-    this.reflectFloorToggle(true);
-    this.reflectWallToggle(true);
-};
-
-/**
- * New method: Game_CharacterBase.prototype.reflectRefreshRequested
- * Returns true if a refresh has been requested for the reflection graphic.
- * @returns {boolean}
- */
-Game_CharacterBase.prototype.reflectRefreshRequested = function () {
-    return this._reflectRefreshRequested;
-};
-
-/**
- * New method: Game_CharacterBase.prototype.requestReflectRefresh
- * Requests for the reflection graphic to be updated on the next update
- */
-Game_CharacterBase.prototype.requestReflectRefresh = function () {
-    this._reflectRefreshRequested = true;
-};
-
-/**
- * New method: Game_CharacterBase.prototype.clearReflectRefresh
- * Clears reflection graphic refresh requests.
- */
-Game_CharacterBase.prototype.clearReflectRefresh = function () {
-    this._reflectRefreshRequested = false;
-};
-
-/**
- * New method: Game_CharacterBase.prototype.reflectOpacity
- * Returns floor reflection opacity for this character
- * @returns {number | undefined}
- */
-Game_CharacterBase.prototype.reflectFloorOpacity = function () {
-    return this._reflectFloorOpacity;
-};
-
-/**
- * New method: Game_CharacterBase.prototype.reflectWallOpacity
- * Returns wall reflection opacity for this character
- * @returns {number | undefined}
- */
-Game_CharacterBase.prototype.reflectWallOpacity = function () {
-    return this._reflectWallOpacity;
-};
-
-/**
- * New method: Game_CharacterBase.prototype.setReflectFloorOpacity
- * @param {number | undefined} opacity New opacity
- */
-Game_CharacterBase.prototype.setReflectFloorOpacity = function (opacity) {
-    this._reflectFloorOpacity = opacity;
-};
-
-/**
- * New method: Game_CharacterBase.prototype.setReflectWallOpacity
- * @param {number | undefined} opacity New opacity
- */
-Game_CharacterBase.prototype.setReflectWallOpacity = function (opacity) {
-    this._reflectWallOpacity = opacity;
-};
-
-/**
- * New method: Game_CharacterBase.prototype.reflectFloorXOffset
- */
-Game_CharacterBase.prototype.reflectFloorXOffset = function () {
-    return this._reflectFloorXOff || 0;
-};
-
-/**
- * New method: Game_CharacterBase.prototype.setReflectFloorXOffset
- * @param {number} x New x offset
- */
-Game_CharacterBase.prototype.setReflectFloorXOffset = function (x = 0) {
-    this._reflectFloorXOff = x;
-};
-
-/**
- * New method: Game_CharacterBase.prototype.reflectFloorYOffset
- */
-Game_CharacterBase.prototype.reflectFloorYOffset = function () {
-    return this._reflectFloorYOff || 0;
-};
-
-/**
- * New method: Game_CharacterBase.prototype.setReflectFloorYOffset
- * @param {number} y New y offset
- */
-Game_CharacterBase.prototype.setReflectFloorYOffset = function (y = 0) {
-    this._reflectFloorYOff = y;
-};
-
-/**
- * New method: Game_CharacterBase.prototype.reflectWallXOffset
- */
-Game_CharacterBase.prototype.reflectWallXOffset = function () {
-    return this._reflectWallXOff || 0;
-};
-
-/**
- * New method: Game_CharacterBase.prototype.setReflectFloorXOffset
- * @param {number} x New x offset
- */
-Game_CharacterBase.prototype.setReflectWallXOffset = function (x = 0) {
-    this._reflectWallXOff = x;
-};
-
-/**
- * New method: Game_CharacterBase.prototype.reflectWallYOffset
- */
-Game_CharacterBase.prototype.reflectWallYOffset = function () {
-    return this._reflectWallYOff || 0;
-};
-
-/**
- * New method: Game_CharacterBase.prototype.setReflectWallYOffset
- * @param {number} y New y offset
- */
-Game_CharacterBase.prototype.setReflectWallYOffset = function (y = 0) {
-    this._reflectWallYOff = y;
-};
-
-////////////////////////////////////////////////////////////////////////////////////////////////////////////////
-// END Game_CharacterBase edits                                                                               //
-////////////////////////////////////////////////////////////////////////////////////////////////////////////////
-
-////////////////////////////////////////////////////////////////////////////////////////////////////////////////
-// START Game_Actor edits                                                                                     //
-////////////////////////////////////////////////////////////////////////////////////////////////////////////////
-
-/**
- * Updates reflection properties for characters that represent actors.
- * @param {Game_Actor} actor Target actor to update reflection properties for
- * @param {Game_Character} character Current character representing the actor
- * @returns {void}
- */
-KCDev.Mirrors.updateActorCharacterReflect = function (actor, character) {
-    if (!actor) return;
-    let needsUpdate = false;
-    let reflectName = character.reflectName();
-    let reflectIndex = character.reflectIndex();
-    if (reflectName !== actor.reflectName()) {
-        reflectName = actor.reflectName();
-        needsUpdate = true;
-    }
-    if (reflectIndex !== actor.reflectIndex()) {
-        reflectIndex = actor.reflectIndex();
-        needsUpdate = true;
-    }
-    if (needsUpdate) {
-        character.setReflectImage(reflectName, reflectIndex);
-    }
-    character.reflectFloorToggle(actor.reflectFloor());
-    character.reflectWallToggle(actor.reflectWall());
-    character.setReflectFloorOpacity(actor.reflectFloorOpacity());
-    character.setReflectWallOpacity(actor.reflectWallOpacity());
-    character.setReflectFloorXOffset(actor.reflectFloorXOffset());
-    character.setReflectFloorYOffset(actor.reflectFloorYOffset());
-    character.setReflectWallXOffset(actor.reflectWallXOffset());
-    character.setReflectWallYOffset(actor.reflectWallYOffset());
-};
-
-KCDev.Mirrors.Game_Actor_setup = Game_Actor.prototype.setup;
-/**
- * Aliased Method: Game_Actor.prototype.setup
- * Add note tag parsing to determine reflection visibility and appearance. Also set up default values.
- * @param {number} actorId ID of the actor to set default values for
- */
-Game_Actor.prototype.setup = function (actorId) {
-    KCDev.Mirrors.Game_Actor_setup.apply(this, arguments);
-    const actor = $dataActors[actorId];
-    KCDev.Mirrors.parseMetaValues(this, actor, KCDev.Mirrors.actorDefault, true);
-};
-
-// Add reflection methods to Game_Actor for convenience
-Game_Actor.prototype.reflectEnable = Game_CharacterBase.prototype.reflectEnable;
-Game_Actor.prototype.reflectDisable = Game_CharacterBase.prototype.reflectDisable;
-Game_Actor.prototype.reflectFloor = Game_CharacterBase.prototype.reflectFloor;
-Game_Actor.prototype.reflectFloorToggle = Game_CharacterBase.prototype.reflectFloorToggle;
-Game_Actor.prototype.reflectWall = Game_CharacterBase.prototype.reflectWall;
-Game_Actor.prototype.reflectWallToggle = Game_CharacterBase.prototype.reflectWallToggle;
-Game_Actor.prototype.reflectName = Game_CharacterBase.prototype.reflectName;
-Game_Actor.prototype.reflectIndex = Game_CharacterBase.prototype.reflectIndex;
-Game_Actor.prototype.setReflectFloorOpacity = Game_CharacterBase.prototype.setReflectFloorOpacity;
-Game_Actor.prototype.setReflectWallOpacity = Game_CharacterBase.prototype.setReflectWallOpacity;
-Game_Actor.prototype.reflectFloorOpacity = Game_CharacterBase.prototype.reflectFloorOpacity;
-Game_Actor.prototype.reflectWallOpacity = Game_CharacterBase.prototype.reflectWallOpacity;
-Game_Actor.prototype.reflectFloorXOffset = Game_CharacterBase.prototype.reflectFloorXOffset;
-Game_Actor.prototype.setReflectFloorXOffset = Game_CharacterBase.prototype.setReflectFloorXOffset;
-Game_Actor.prototype.reflectFloorYOffset = Game_CharacterBase.prototype.reflectFloorYOffset;
-Game_Actor.prototype.setReflectFloorYOffset = Game_CharacterBase.prototype.setReflectFloorYOffset;
-Game_Actor.prototype.reflectWallXOffset = Game_CharacterBase.prototype.reflectWallXOffset;
-Game_Actor.prototype.setReflectWallXOffset = Game_CharacterBase.prototype.setReflectWallXOffset;
-Game_Actor.prototype.reflectWallYOffset = Game_CharacterBase.prototype.reflectWallYOffset;
-Game_Actor.prototype.setReflectWallYOffset = Game_CharacterBase.prototype.setReflectWallYOffset;
-Game_Actor.prototype.setReflectImage = function (filename = '', index = -1) { // same as Game_CharacterBase but without sprite refresh request
-    this._reflectName = filename.trim();
-    this._reflectIndex = index;
-};
-
-////////////////////////////////////////////////////////////////////////////////////////////////////////////////
-// END Game_Actor edits                                                                                       //
-////////////////////////////////////////////////////////////////////////////////////////////////////////////////
-
-////////////////////////////////////////////////////////////////////////////////////////////////////////////////
-// START Game_Follower edits                                                                                  //
-////////////////////////////////////////////////////////////////////////////////////////////////////////////////
-
-KCDev.Mirrors.Game_Follower_update = Game_Follower.prototype.update;
-/**
- * Aliased method: Game_Follower.prototype.update
- * Adds a check to update the reflection to the update function.
- */
-Game_Follower.prototype.update = function () {
-    KCDev.Mirrors.Game_Follower_update.apply(this, arguments);
-    KCDev.Mirrors.updateActorCharacterReflect(this.actor(), this);
-};
-
-////////////////////////////////////////////////////////////////////////////////////////////////////////////////
-// END Game_Follower edits                                                                                    //
-////////////////////////////////////////////////////////////////////////////////////////////////////////////////
-
-////////////////////////////////////////////////////////////////////////////////////////////////////////////////
-// START Game_Player edits                                                                                    //
-////////////////////////////////////////////////////////////////////////////////////////////////////////////////
-
-KCDev.Mirrors.Game_Player_update = Game_Player.prototype.update;
-/**
- * Aliased method: Game_Player.prototype.update
- * Adds a check to update the reflection to the update function.
- */
-Game_Player.prototype.update = function () {
-    KCDev.Mirrors.Game_Player_update.apply(this, arguments);
-    if ($gameParty.size() > 0) {
-        const actor = $gameParty.leader();
-        KCDev.Mirrors.updateActorCharacterReflect(actor, this);
-    }
-};
-
-////////////////////////////////////////////////////////////////////////////////////////////////////////////////
-// END Game_Player edits                                                                                      //
-////////////////////////////////////////////////////////////////////////////////////////////////////////////////
-
-////////////////////////////////////////////////////////////////////////////////////////////////////////////////
-// START Game_Event edits                                                                                     //
-////////////////////////////////////////////////////////////////////////////////////////////////////////////////
-
-KCDev.Mirrors.Game_Event_setupPage = Game_Event.prototype.setupPage;
-/**
- * Aliased method: Game_Event.prototype.setupPage
- * Adds note tag parsing to override default event reflection settings.
- */
-Game_Event.prototype.setupPage = function () {
-    KCDev.Mirrors.Game_Event_setupPage.apply(this, arguments);
-    KCDev.Mirrors.parseMetaValues(this, this.event(), KCDev.Mirrors.eventDefault)
-};
-
-////////////////////////////////////////////////////////////////////////////////////////////////////////////////
-// END Game_Event edits                                                                                       //
-////////////////////////////////////////////////////////////////////////////////////////////////////////////////
-
-////////////////////////////////////////////////////////////////////////////////////////////////////////////////
-// START Game_Map edits                                                                                       //
-////////////////////////////////////////////////////////////////////////////////////////////////////////////////
-
-KCDev.Mirrors.setupMapReflectOptions = function () {
-
-    if (!$dataMap.meta) {
-        return;
-    }
-
-    const findMetaSimple = function (str) {
-        return KCDev.Mirrors.findMetaSimple(str, $dataMap);
-    };
-
-    const refType = 'Reflect_Type';
-    const refWallOff = 'Reflect_Wall_Offsets';
-    const refFloorOff = 'Reflect_Floor_Offsets';
-    const reflect = KCDev.Mirrors.findMetaSimple(refType, $dataMap)?.trim().toUpperCase();
-    $gameMap.setReflectWall(reflect === 'WALL' || reflect === 'ALL' || reflect === undefined);
-    $gameMap.setReflectFloor(reflect === 'FLOOR' || reflect === 'ALL' || reflect === undefined);
-    const refMode = 'Reflect_Mode';
-    const reflectMode = findMetaSimple(refMode)?.toUpperCase().trim();
-    const metaRefWallOff = findMetaSimple(refWallOff) || '';
-    const metaRefFloorOff = findMetaSimple(refFloorOff) || '';
-    const wallOffs = metaRefWallOff.split(',').map(num => parseInt(num));
-    const floorOffs = metaRefFloorOff.split(',').map(num => parseInt(num));
-    $gameMap.setReflectFloorXOffset(floorOffs[0] || 0);
-    $gameMap.setReflectFloorYOffset(floorOffs[1] || 0);
-    $gameMap.setReflectWallXOffset(wallOffs[0] || 0);
-    $gameMap.setReflectWallYOffset(wallOffs[1] || 0);
-    switch (reflectMode) {
-        case 'PERSPECTIVE':
-            $gameMap.setReflectMode(KCDev.Mirrors.wallModes.perspective)
-            break;
-
-        case 'EVENT':
-            $gameMap.setReflectMode(KCDev.Mirrors.wallModes.event);
-            break;
-
-        default:
-            $gameMap.setReflectMode(KCDev.Mirrors.getWallReflectMode());
-            break;
-    }
-};
-
-/**
- * New method: Game_Map.prototype.reflectFloorXOffset
- */
-Game_Map.prototype.reflectFloorXOffset = function () {
-    return this._reflectFloorXOff || 0;
-};
-
-/**
- * New method: Game_Map.prototype.setReflectFloorXOffset
- * @param {number} x New x offset
- */
-Game_Map.prototype.setReflectFloorXOffset = function (x = 0) {
-    this._reflectFloorXOff = x;
-};
-
-/**
- * New method: Game_Map.prototype.reflectFloorYOffset
- */
-Game_Map.prototype.reflectFloorYOffset = function () {
-    return this._reflectFloorYOff || 0;
-};
-
-/**
- * New method: Game_Map.prototype.setReflectFloorYOffset
- * @param {number} y New y offset
- */
-Game_Map.prototype.setReflectFloorYOffset = function (y = 0) {
-    this._reflectFloorYOff = y;
-};
-
-/**
- * New method: Game_Map.prototype.reflectWallXOffset
- */
-Game_Map.prototype.reflectWallXOffset = function () {
-    return this._reflectWallXOff || 0;
-};
-
-/**
- * New method: Game_Map.prototype.setReflectFloorXOffset
- * @param {number} x New x offset
- */
-Game_Map.prototype.setReflectWallXOffset = function (x = 0) {
-    this._reflectWallXOff = x;
-};
-
-/**
- * New method: Game_Map.prototype.reflectWallYOffset
- */
-Game_Map.prototype.reflectWallYOffset = function () {
-    return this._reflectWallYOff || 0;
-};
-
-/**
- * New method: Game_Map.prototype.setReflectWallYOffset
- * @param {number} y New y offset
- */
-Game_Map.prototype.setReflectWallYOffset = function (y = 0) {
-    this._reflectWallYOff = y;
-};
-
-KCDev.Mirrors.Game_Map_refresh = Game_Map.prototype.refresh;
-/**
- * Aliased method: Game_Map.prototype.refresh
- */
-Game_Map.prototype.refresh = function () {
-    KCDev.Mirrors.Game_Map_refresh.apply(this, arguments);
-    KCDev.Mirrors.setupMapReflectOptions();
-};
-
-KCDev.Mirrors.Game_Map_setup = Game_Map.prototype.setup;
-/**
- * Aliased method: Game_Map.prototype.setup
- * Parse map information from note tags
- * @param {number} mapId 
- */
-Game_Map.prototype.setup = function (mapId) {
-    KCDev.Mirrors.Game_Map_setup.apply(this, arguments);
-    KCDev.Mirrors.setupMapReflectOptions();
-};
-
-/**
- * New method: Game_Map.prototype.reflectWall
- * Returns whether wall reflections are enabled for the current map
- * We need to invert this to maintain backwards compatibility with
- * older versions of the plugin
- * @returns {boolean}
- */
-Game_Map.prototype.reflectWall = function () {
-    return this._reflectWall;
-};
-
-/**
- * New method: Game_Map.prototype.reflectFloor
- * Returns whether floor reflections are enabled for the current map
- * We need to invert this to maintain backwards compatibility with
- * older versions of the plugin
- * @returns {boolean}
- */
-Game_Map.prototype.reflectFloor = function () {
-    return this._reflectFloor;
-};
-
-/**
- * New method: Game_Map.prototype.setReflectWall
- * Globally enable or disable wall reflections for the map
- * @param {boolean} reflectWall 
- */
-Game_Map.prototype.setReflectWall = function (reflectWall = false) {
-    this._reflectWall = reflectWall;
-};
-
-/**
- * New method: Game_Map.prototype.setReflectFloor
- * Globally enable or disable floor reflections for the map
- * @param {boolean} reflectFloor 
- */
-Game_Map.prototype.setReflectFloor = function (reflectFloor = false) {
-    this._reflectFloor = reflectFloor;
-};
-
-
-Game_Map.prototype.reflectMode = function () {
-    return this._reflectMode;
-};
-
-Game_Map.prototype.setReflectMode = function (mode) {
-    this._reflectMode = mode;
-};
-
-////////////////////////////////////////////////////////////////////////////////////////////////////////////////
-// END Game_Map edits                                                                                         //
-////////////////////////////////////////////////////////////////////////////////////////////////////////////////
-
-////////////////////////////////////////////////////////////////////////////////////////////////////////////////
-// START Sprite_Character edits                                                                               //
-////////////////////////////////////////////////////////////////////////////////////////////////////////////////
-
-KCDev.Mirrors.Sprite_Character_updateOther = Sprite_Character.prototype.updateOther;
-/**
- * Aliased method: Sprite_Character.prototype.updateOther
- * Adds a function call to refresh the reflection sprites for this character
- */
-Sprite_Character.prototype.updateOther = function () {
-    KCDev.Mirrors.Sprite_Character_updateOther.apply(this, arguments);
-    this.updateReflectionSprite();
-};
-
-/**
- * New method: Sprite_Character.prototype.createReflectionSprites
- * Handles the creation of both reflection sprites
- */
-Sprite_Character.prototype.createReflectionSprites = function () {
-    this._reflectionFloor = new KCDev.Mirrors.Sprite_Reflect(this);
-    this._reflectionWall = new KCDev.Mirrors.Sprite_Reflect(this);
-    this._reflectionWall._isReflectionWall = true;
-    this._reflectionFloor.bitmap = this.bitmap;
-    this._reflectionWall.bitmap = this.bitmap;
-    this._character.requestReflectRefresh();
-    SceneManager._scene._spriteset._tilemap.addChild(this._reflectionFloor);
-    SceneManager._scene._spriteset._tilemap.addChild(this._reflectionWall);
-};
-
-/**
- * New method: Sprite_Character.prototype.updateReflectionSprite
- * Handles the creation of, refreshes for, and updates to both reflection sprites
- */
-Sprite_Character.prototype.updateReflectionSprite = function () {
-    if (!this._reflectionFloor) {
-        this.createReflectionSprites();
-    }
-
-    if (this._character.reflectRefreshRequested()) {
-        this._reflectionFloor.refreshGraphic();
-        this._reflectionWall.refreshGraphic();
-        this._character.clearReflectRefresh();
-    }
-
-    this.updateReflectFloor();
-    this.updateReflectWall();
-};
-
-/**
- * New method: Sprite_Character.prototype.updateReflectFloor
- * Updates the floor sprite's reflection's position and visibility for this character sprite
- */
-Sprite_Character.prototype.updateReflectFloor = function () {
-
-    const /**@type {KCDev.Mirrors.Sprite_Reflect} */ r = this._reflectionFloor;
-    const char = this._character;
-    const o = char.reflectFloorOpacity();
-    r.visible = $gameMap.reflectFloor() && char.reflectFloor() && !KCDev.Mirrors.noReflectRegions.has($gameMap.regionId(char.x, char.y)) && ((o === undefined && !char.isTransparent()) || o);
-
-    if (r.visible) {
-        this.updateReflectCommon(r);
-        r.opacity = o === undefined ? this.opacity : o;
-        // need to add portion of tile height for compatibility with KC_MoveRouteTF
-        r.y = this.y + ((this.pivot.y) ? r.patternHeight() * this.scale.y : 0);
-        r.angle = this.angle + 180;
-        r.scale.x = -this.scale.x;
-        r.scale.y = this.scale.y;
-        r.y += char.jumpHeight() * 1.25;
-        r.x += ($gameMap.reflectFloorXOffset() + char.reflectFloorXOffset());
-        r.y += ($gameMap.reflectFloorYOffset() + char.reflectFloorYOffset());
-        KCDev.Mirrors.handleReflectFrame.call(this, r);
-    }
-};
-
-/**
- * New method: Sprite_Character.prototype.updateReflectWall
- * Updates the wall sprite's reflection's position, visibility, and scale for this character sprite
- */
-Sprite_Character.prototype.updateReflectWall = function () {
-    //return;
-    const /**@type {KCDev.Mirrors.Sprite_Reflect} */ r = this._reflectionWall;
-
-    const char = this._character;
-    const charX = this._character.x;
-    const charY = this._character.y;
-    const o = char.reflectWallOpacity();
-
-    r.visible = $gameMap.reflectWall() && char.reflectWall() && !KCDev.Mirrors.noReflectRegions.has($gameMap.regionId(charX, charY)) && ((o === undefined && !char.isTransparent()) || o);
-
-    if (r.visible) {
-        this.updateReflectCommon(r);
-        const wallY = KCDev.Mirrors.getWallY(charX, charY);
-        r.visible = (wallY >= 0);
-        if (r.visible) {
-            r.opacity = o === undefined ? this.opacity : o;
-
-            const isPerspectiveMode = $gameMap.reflectMode() === KCDev.Mirrors.wallModes.perspective;
-
-            const distToWall = char._realY - wallY;
-
-            const tileH = $gameMap.tileHeight();
-
-            r.scale.x = (r._tileId ? this.scale.x : -this.scale.x);
-            r.scale.y = this.scale.y;
-
-            if (isPerspectiveMode) {
-                r.y = this.y - tileH * distToWall - distToWall;
-
-                let scale = 1 - (distToWall - 1) / KCDev.Mirrors.maxWallDistance;
-                if (scale > 1) {
-                    scale = 1;
-                }
-                else if (scale < 0) {
-                    scale = 0;
-                }
-
-                r.scale.x *= scale;
-                r.scale.y *= scale;
-                r.y -= char.jumpHeight() * scale * 0.1;
-                r.y -= r.pivot.y * (1 - scale);
-            }
-            else {
-                r.y = this.y - tileH * distToWall * 2 + tileH;
-                r.y -= char.jumpHeight();
-            }
-            r.x += ($gameMap.reflectWallXOffset() + char.reflectWallXOffset());
-            r.y += ($gameMap.reflectWallYOffset() + char.reflectWallYOffset());
-            KCDev.Mirrors.handleReflectFrame.call(this, r);
-
-        }
-    }
-};
-
-/**
- * New method: Sprite_Character.prototype.updateReflectCommon
- * Updates some properties that are shared by both reflection sprites
- * @param {Sprite_Character} r Reflection sprite to update properties for
- */
-Sprite_Character.prototype.updateReflectCommon = function (r) {
-    r.x = this.x;
-    r.scale.set(this.scale.x, this.scale.y);
-    r.angle = this.angle;
-    r.pivot.y = this.pivot.y;
-    r.setBlendColor(this.getBlendColor());
-    r.setColorTone(this.getColorTone());
-    r.blendMode = this.blendMode;
-};
-
-/**
- * Rebuilds and sets wall reflection cache for current map.
- */
-KCDev.Mirrors.refreshReflectWallCache = function () {
-    KCDev.Mirrors.reflectWallPositions.clear();
-    KCDev.Mirrors.buildCurrentMapCache();
-};
-
-/**
- * Returns the reflectable wall region map for the current game map
- * For performance, we pre-compute the closest wall region for every tile on the map
- * (we map columns to rows with reflections, so we should only visit each tile on the map
- * once while building this cache)
- * Each row is sorted starting from the lowest tile with a reflection (bottom edge of map)
- * to the highest (top edge of map)
- */
-KCDev.Mirrors.buildCurrentMapCache = function () {
-    const /** @type {Map<number, number[]} */ regionMap = KCDev.Mirrors.reflectWallPositions;
-
-    for (let i = $gameMap.width() - 1; i >= 0; i--) {
-        for (let j = $gameMap.height() - 1; j >= 0; j--) {
-            const regionId = $gameMap.regionId(i, j);
-
-            if (KCDev.Mirrors.wallRegions.has(regionId)) {
-                const yArr = regionMap.get(i) || [];
-
-                yArr.push(j);
-
-                regionMap.set(i, yArr);
-            }
-        }
-    }
-};
-
-/**
- * Gets the y coordinate of the closest tile with a wall reflection region that is above point (x,y)
- * Returns -1 if no valid wall region found
- * @param {number} x 
- * @param {number} y 
- */
-KCDev.Mirrors.getWallY = function (x, y) {
-    const mapId = $gameMap.mapId();
-
-    if (KCDev.Mirrors.currMapId !== mapId) {
-        KCDev.Mirrors.refreshReflectWallCache();
-        KCDev.Mirrors.currMapId = mapId;
-    }
-
-    // check for any walls in this column, array assumed to be sorted from high to low
-    const col = KCDev.Mirrors.reflectWallPositions.get(x);
-
-    // last element is always smallest, so if y is smaller, then no need to check entire array
-    if (col && y >= col[col.length - 1]) {
-        const wallY = col.find(wallY => wallY <= y);
-        if (wallY !== undefined) {
-            return wallY;
-        }
-    }
-
-    return -1;
-};
-
-KCDev.Mirrors.Sprite_Character_isImageChanged = Sprite_Character.prototype.isImageChanged;
-/**
- * Aliased method: Sprite_Character.prototype.isImageChanged
- * Requests that the reflection sprites are updated if the image changes.
- * @returns {boolean}
- */
-Sprite_Character.prototype.isImageChanged = function () {
-    const changed = KCDev.Mirrors.Sprite_Character_isImageChanged.apply(this, arguments);
-    if (changed) {
-        this._character.requestReflectRefresh();
-    }
-    return changed;
-};
-
-/**
- * Handles drawing either a tile or a character
- * @param {KCDev.Mirrors.Sprite_Reflect} r Reflection sprite to be modified
- */
-KCDev.Mirrors.handleReflectFrame = function (r) {
-    if (this._tileId > 0 && this._characterName === r._characterName) {
-        r._tileId = this._tileId;
-        r.bitmap = this.bitmap;
-        r.updateTileFrame();
-    }
-    else {
-        KCDev.Mirrors.setReflectFrame(r);
-    }
-};
-
-/**
- * Switches to the appropriate frame for the reflection sprite
- * @param {KCDev.Mirrors.Sprite_Reflect} r Reflection sprite
- */
-KCDev.Mirrors.setReflectFrame = function (r) {
-
-    // store these values
-    const tempCharIndex = r._character._characterIndex;
-    const tempCharName = r._character._characterName;
-    const tempCharDir = r._character._direction;
-
-    // load in reflection parameters
-    r._character._characterName = r._characterName;
-    r._character._characterIndex = r._characterIndex;
-    if (r._isReflectionWall) r._character._direction = r._character.reverseDir(tempCharDir);
-
-    // set the frame
-    const pw = r.patternWidth();
-    const ph = r.patternHeight();
-    const sx = (r.characterBlockX() + r.characterPatternX()) * pw;
-    const sy = (r.characterBlockY() + r.characterPatternY()) * ph;
-    r.setFrame(sx, sy, pw, ph);
-
-    // restore character properties
-    r._character._characterIndex = tempCharIndex;
-    r._character._characterName = tempCharName;
-    r._character._direction = tempCharDir;
-};
-
-////////////////////////////////////////////////////////////////////////////////////////////////////////////////
-// END Sprite_Character edits                                                                                 //
-////////////////////////////////////////////////////////////////////////////////////////////////////////////////
-
-////////////////////////////////////////////////////////////////////////////////////////////////////////////////
-// START Spriteset_Map edits                                                                                  //
-////////////////////////////////////////////////////////////////////////////////////////////////////////////////
-
-KCDev.Mirrors.Spriteset_Map_update = Spriteset_Map.prototype.update;
-/**
- * Aliased method: Spriteset_Map.prototype.update
- */
-Spriteset_Map.prototype.update = function () {
-    KCDev.Mirrors.Spriteset_Map_update.apply(this, arguments);
-    if (KCDev.Mirrors.useZFightFix && $gameMap.reflectMode() === KCDev.Mirrors.wallModes.perspective) {
-        KCDev.Mirrors.sortWallSpritesByY(this._characterSprites);
-    }
-};
-
-/**
- * Fixes Z-fighting in perspective mode by sorting the sprites by their Y values and updating their z values accordingly.
- * @param {Sprite_Character[]} charSprites 
- */
-KCDev.Mirrors.sortWallSpritesByY = function (charSprites) {
-    let z = 2 * KCDev.Mirrors.zValue;
-    const /**@type {Sprite_Character[]} */ sortedSprites = charSprites.clone();
-    sortedSprites.sort((a, b) => {
-        return a._character._realY - b._character._realY;
-    });
-    sortedSprites.forEach(sprite => {
-        if (sprite._reflectionWall) {
-            sprite._reflectionWall.z = z;
-            z--;
-        }
-    });
-};
-
-////////////////////////////////////////////////////////////////////////////////////////////////////////////////
-// END Spriteset_Map edits                                                                                    //
-////////////////////////////////////////////////////////////////////////////////////////////////////////////////
-
-////////////////////////////////////////////////////////////////////////////////////////////////////////////////
-// START FilterControllerMZ Extension                                                                         //
-////////////////////////////////////////////////////////////////////////////////////////////////////////////////
-
-if (window.Filter_Controller) {
-    const Type = Filter_Controller.targetType;
-    const targetGetter = Filter_Controller.targetGetter;
-
-    Type.CharReflectionsFloor = 'CharReflectionsFloor';
-    Type.CharReflectionsWall = 'CharReflectionsWall';
-    Type.CharReflections = 'CharReflections';
-
-    targetGetter[Type.CharReflectionsFloor] = function (targetIds) {
-        const targets = [];
-        if (this._spriteset && this._spriteset._characterSprites) {
-            this._spriteset._characterSprites.forEach(sprite => targets.push(sprite._reflectionFloor));
-        }
-        return targets;
-    };
-
-    targetGetter[Type.CharReflectionsWall] = function (targetIds) {
-        const targets = [];
-        if (this._spriteset && this._spriteset._characterSprites) {
-            this._spriteset._characterSprites.forEach(sprite => targets.push(sprite._reflectionWall));
-        }
-        return targets;
-    };
-
-    targetGetter[Type.CharReflections] = function (targetIds) {
-        const targets = [];
-        if (this._spriteset) {
-            if (this._spriteset._characterSprites) {
-                this._spriteset._characterSprites.forEach(sprite => { targets.push(sprite._reflectionWall); targets.push(sprite._reflectionFloor) });
-            }
-
-        }
-        return targets;
-    };
-}
-
-////////////////////////////////////////////////////////////////////////////////////////////////////////////////
-// END FilterControllerMZ Extension                                                                           //
-////////////////////////////////////////////////////////////////////////////////////////////////////////////////
-
-////////////////////////////////////////////////////////////////////////////////////////////////////////////////
-// START Galv Plugins Compatibility                                                                           //
-////////////////////////////////////////////////////////////////////////////////////////////////////////////////
-
-if (Imported.Galv_CharacterFrames) {
-
-    KCDev.Mirrors.Sprite_Reflect_initMembers_GalvCF = KCDev.Mirrors.Sprite_Reflect.prototype.initMembers;
-    KCDev.Mirrors.Sprite_Reflect.prototype.initMembers = function () {
-        KCDev.Mirrors.Sprite_Reflect_initMembers_GalvCF.apply(this, arguments);
-        this._cframes = 3;
-    };
-
-    KCDev.Mirrors.Sprite_Reflect_refreshGraphic_GalvCF = KCDev.Mirrors.Sprite_Reflect.prototype.refreshGraphic;
-    KCDev.Mirrors.Sprite_Reflect.prototype.refreshGraphic = function () {
-        KCDev.Mirrors.Sprite_Reflect_refreshGraphic_GalvCF.apply(this, arguments);
-        const cf = this._characterName.match(Galv.CF.regex);
-        if (cf) {
-            this._cframes = Number(cf[1]);
-        }
-        else {
-            this._cframes = 3;
-        }
-    };
-
-    KCDev.Mirrors.setReflectFrame_GalvCF = KCDev.Mirrors.setReflectFrame;
-    /**
-     * @param {KCDev.Mirrors.Sprite_Reflect} r 
-     */
-    KCDev.Mirrors.setReflectFrame = function (r) {
-
-        // store character values
-        const tmpCFrames = r._character._cframes;
-
-        // write reflection values
-        r._character._cframes = r._cframes;
-
-        KCDev.Mirrors.setReflectFrame_GalvCF.apply(this, arguments);
-
-        // restore original character values
-        r._character._cframes = tmpCFrames;
-    };
-}
-
-if (Imported.Galv_DiagonalMovement && Galv.DM.diagGraphic) {
-
-    KCDev.Mirrors.setReflectFrame_GalvDM = KCDev.Mirrors.setReflectFrame;
-    /**
-     * @param {KCDev.Mirrors.Sprite_Reflect} r 
-     */
-    KCDev.Mirrors.setReflectFrame = function (r) {
-
-        const tmpDiagDir = r._character._diagDir;
-
-        if (r._isReflectionWall && tmpDiagDir) r._character._diagDir = r._character.reverseDir(tmpDiagDir);
-
-        KCDev.Mirrors.setReflectFrame_GalvDM.apply(this, arguments);
-
-        r._character._diagDir = tmpDiagDir;
-    };
-}
-
-if (Imported.Galv_EventSpawner) {
-
-    KCDev.Mirrors.Spriteset_Map_unspawnEvent = Spriteset_Map.prototype.unspawnEvent;
-    Spriteset_Map.prototype.unspawnEvent = function (eventId) {
-        
-        for (let i = 0; i < this._characterSprites.length; i++) {
-            const sprite = this._characterSprites[i];
-            if (sprite._reflectionFloor) {
-                const char = sprite._character;
-                if (char.isSpawnEvent && char._eventId === eventId) {
-                    this._tilemap.removeChild(sprite._reflectionFloor);
-                    this._tilemap.removeChild(sprite._reflectionWall);
-                }
-            }
-        }
-
-        KCDev.Mirrors.Spriteset_Map_unspawnEvent.apply(this, arguments);
-    };
-
-    KCDev.Mirrors.Spriteset_Map_clearSpawnedEvents = Spriteset_Map.prototype.clearSpawnedEvents;
-    Spriteset_Map.prototype.clearSpawnedEvents = function (clearSaved) {
-        for (let i = 0; i < this._characterSprites.length; i++) {
-            const sprite = this._characterSprites[i];
-            if (sprite._reflectionFloor) {
-                const char = sprite._character;
-                if (char.isSpawnEvent && (clearSaved || !char.isSavedEvent)) {
-                    this._tilemap.removeChild(sprite._reflectionFloor);
-                    this._tilemap.removeChild(sprite._reflectionWall);
-                }
-            }
-        }
-
-        KCDev.Mirrors.Spriteset_Map_clearSpawnedEvents.apply(this, arguments);
-    };
-}
-
-////////////////////////////////////////////////////////////////////////////////////////////////////////////////
-// END Galv Plugins Compatibility                                                                             //
-////////////////////////////////////////////////////////////////////////////////////////////////////////////////
+/*!
+
+MIT License
+
+Copyright (c) 2022-2024 K. Chavez <kchavez.dev@gmail.com>
+
+Permission is hereby granted, free of charge, to any person obtaining a copy
+of this software and associated documentation files (the "Software"), to deal
+in the Software without restriction, including without limitation the rights
+to use, copy, modify, merge, publish, distribute, sublicense, and/or sell
+copies of the Software, and to permit persons to whom the Software is
+furnished to do so, subject to the following conditions:
+
+The above copyright notice and this permission notice shall be included in all
+copies or substantial portions of the Software.
+
+THE SOFTWARE IS PROVIDED "AS IS", WITHOUT WARRANTY OF ANY KIND, EXPRESS OR
+IMPLIED, INCLUDING BUT NOT LIMITED TO THE WARRANTIES OF MERCHANTABILITY,
+FITNESS FOR A PARTICULAR PURPOSE AND NONINFRINGEMENT. IN NO EVENT SHALL THE
+AUTHORS OR COPYRIGHT HOLDERS BE LIABLE FOR ANY CLAIM, DAMAGES OR OTHER
+LIABILITY, WHETHER IN AN ACTION OF CONTRACT, TORT OR OTHERWISE, ARISING FROM,
+OUT OF OR IN CONNECTION WITH THE SOFTWARE OR THE USE OR OTHER DEALINGS IN THE
+SOFTWARE.
+
+*/
+
+/*:
+ * @author K. Chavez 
+ * @url https://github.com/kchavezdev/RPGMP_Mirrors
+ * @target MZ
+ * @orderAfter PluginCommonBase
+ * @orderAfter GALV_DiagonalMovementMZ
+ * @orderAfter GALV_CharacterFramesMZ
+ * @orderAfter GALV_EventSpawnerMZ
+ *
+ * @plugindesc [v1.4]Add reflections to events and actors.
+ *
+ * @help
+ * KC_Mirrors.js
+ * 
+ * This is a plugin that allows the developer to add reflections to actors and 
+ * events. This is done by drawing sprites below the map but above the parallax
+ * layer. So, to get full usage out of this plugin, you must be using tilesets
+ * that show the parallax layer (i.e. tilesets with transparency).
+ * 
+ * The demo uses a tileset with reduced opacity on the water tiles to achieve
+ * the water reflection effect, for example.
+ * 
+ * There are two types of reflections: Wall and Floor
+ * 
+ * Floor reflections appear below the character and follow the character as
+ * they walk around the map.
+ * 
+ * Wall reflections appeaer on regions marked with certain IDs and grow and
+ * shrink based on how close the character is to the marked tile. Only one
+ * wall reflection is visible at a time per character; the one that is
+ * visible is placed on the closest tile with a wall reflection that is above
+ * the character.
+ * 
+ * Also note that most arguments can have their values substituted with
+ * variables by using \v[x] as an argument where x is a game variable ID.
+ * 
+ * As of version 1.3.0 of this plugin, FilterControllerMZ is supported. To
+ * use filters, place KC_Mirrors UNDER FilterControllerMZ and use either
+ * CharReflectionsFloor, CharReflectionsWall, or CharReflections as your
+ * filter target. For example, if a given map had the note tags
+ * <Filter:REFLECT#1,reflection-w,CharReflectionsFloor> and
+ * <SetFilter:REFLECT#1,0,0,5,30,100,1,1>, only the floor reflections would
+ * have a "wavy" effect; this would be useful to simulate the appearance of
+ * water for example.
+ * 
+ * Also as of version 1.3.0, reflections can be offset by arbitrary numbers
+ * of pixels using the <REFLECT_FLOOR_OFFSETS:[x],[y]> and 
+ * <REFLECT_WALL_OFFSETS:[x],[y]>, which can be useful for fine-tuning
+ * reflections on a per-map and per-character basis.
+ * 
+ * As of version 1.3.5, this plugin is compatible with GALV_DiagonalMovementMZ
+ * and GALV_CharacterFramesMZ. Note that you will see visual oddities if you
+ * set a reflection spritesheet with a non-matching number of character
+ * frames.
+ * 
+ * -----------------------------Plugin Parameters-----------------------------
+ * 
+ * Wall Region IDs:
+ * An array of regions that wall reflections can be drawn on.
+ * 
+ * Disable Region IDs:
+ * Characters standing on these regions will have wall and floor reflections
+ * disabled for as long as they are on top of those regions.
+ * 
+ * Actor Defaults:
+ * Default reflection settings for actors. Can be overriden by note tags.
+ * 
+ * Event Defaults:
+ * Default reflection settings for events. Can be overriden by note tags.
+ * 
+ * Reflection Z Value:
+ * This is the Z value all reflections have. If below 0, reflections are
+ * drawn below the main map tiles.
+ * 
+ * Maximum Wall Distance:
+ * This determines the maximum amount of tiles a character can be from a wall
+ * before their reflection stops being drawn. This number also determines how
+ * quickly a character shrinks as they move away from the wall if the wall
+ * reflections are in pseudo-perspective mode.
+ * 
+ * Wall Reflection Mode:
+ * This is the wall reflection mode that is used by default. Currently, there
+ * are two modes to choose from:
+ *   - Pseudo-perspective Mode:
+ *       This is the mode where wall reflections are made to appear as if the
+ *       characters are walking "into" the screen as the event or actor moves
+ *       further down from the mirror. This is achieved partly through making
+ *       the reflection sprite smaller as the character moves further down and
+ *       away from the mirror.
+ * 
+ *   - Event-like Mode:
+ *     In this mode, reflections appear more like an event would. So, there is
+ *     no sprite scaling as seen in pseudo-perspective mode. Instead, as the
+ *     character being reflected moves away from the mirror, their reflection
+ *     moves the same amount. So, if the character is 3 tiles south of the
+ *     base of the mirror, then their reflection is three tiles north of the
+ *     mirror's base.
+ * 
+ * Reflect Mode Variable:
+ * This allows the developer to bind the current reflection mode to a variable
+ * rather than use the same mode for the entire game. If there is an invalid
+ * reflection mode in this variable, the game falls back to the mode defined in
+ * the Wall Reflection Mode parameter. Setting this to 0 causes the defined
+ * Wall Reflection Mode to always be used.
+ * 
+ * ------------------------------Plugin Note Tags------------------------------
+ * 
+ * This plugin allows the author to control various aspects of it via note tags.
+ * All of these note tags are completely OPTIONAL. Default values will be used
+ * if they are not present.
+ * 
+ * Shared Note Tags:
+ * 
+ * - These note tags are shared by the map, actors, and events
+ * 
+ *   | <REFLECT_TYPE:[ALL/FLOOR/WALL]>
+ *     | Determines which reflections are enabled for this.
+ *     | This overrides the defaults in this plugin's parameters.
+ *     | ALL enables both wall and floor reflections
+ *     | FLOOR enables floor reflections and disables wall reflections
+ *     | WALL enables wall reflections and disables floor reflections
+ *     |
+ *     | For the map, enabling only enables reflections on characters with the
+ *     | appropriate settings, and "disable" removes reflections regardless of
+ *     | character setup. By default, maps allow reflections to appear.
+ * 
+ *   | <REFLECT_FLOOR_OFFSETS:[x],[y]>
+ *     | Offsets the relevant floor reflections by x pixels horizontally and
+ *       y pixels vertically
+ *     | Note that the map's offsets and each individual character's offsets
+ *       are added to get the final position of the reflection. So, if you
+ *       have a character with tag <REFLECT_FLOOR_OFFSETS:-4,6> on a map with
+ *       tag <REFLECT_FLOOR_OFFSETS:1,1>, the final offset of that individual
+ *       character's reflection will be -3 pixels horizontally and 7 pixels
+ *       vertically.
+ *   | <REFLECT_WALL_OFFSETS:[x],[y]>
+ *     | Offsets the relevant wall reflections by x pixels horizontally and
+ *       y pixels vertically. Like the above, the final reflection position
+ *       is the sum of the character offsets and the map offsets.
+ * 
+ * Map Note Tags:
+ * 
+ *   | <REFLECT_MODE:[PERSPECTIVE/EVENT]>
+ *     | This overrides the perspective option in the plugin parameters for this
+ *     | map. This is reset upon leaving and re-entering the map.
+ * 
+ * Shared Character Note Tags:
+ * 
+ * - These note tags are shared by actors and events
+ * 
+ *   | <REFLECT_INDEX:[x]>
+ *     | x is the index of this character's reflection on the character sheet.
+ *     | This parameters has no effect if the character is using a big
+ *     | character for their reflection sprite.
+ * 
+ *   | <REFLECT_FLOOR_OPACITY:[x]>
+ *     | x is a number between 0-255, inclusive. This is the "opacity" of the
+ *       floor reflection sprite of the character. In other words, this is how
+ *       transparent the reflection sprites appear for the character, where 0
+ *       is totally transparent and 255 is fully opaque.
+ * 
+ *   | <REFLECT_WALL_OPACITY:[x]>
+ *     | x is a number between 0-255, inclusive. This is the "opacity" of the
+ *       wall reflection sprite of the character. In other words, this is how
+ *       transparent the reflection sprites appear for the character, where 0
+ *       is totally transparent and 255 is fully opaque.
+ * 
+ * Event Note Tags:
+ * 
+ *   | <REFLECT_CHAR:[filename]>
+ *     | Uses the character sheet with the specified filename for this event's
+ *     | reflection. Index can be set seperately with REFLECT_INDEX.
+ * 
+ * Actor Note Tags:
+ *   | <REFLECT_ACTOR:[filename]>
+ *     | Uses the character sheet with the specified filename for this actor's
+ *     | reflection. Index can be set seperately with REFLECT_INDEX.
+ * 
+ * ------------------------------Plugin Commands------------------------------
+ * 
+ * Change Event Reflection
+ *   | Change the reflection parameters of a specified event. These changes
+ *   | are reset on map reload.
+ * 
+ * Match Event Reflection
+ *   | Sets this event's reflection graphic to their normal top view graphic.
+ * 
+ * Change Actor Reflection
+ *   | Change the reflection parameters of a specified actor. These changes
+ *   | are persistent and are included in the save file.
+ * 
+ * Match Actor Reflection
+ *   | Sets this actor's reflection graphic to their normal top view graphic.
+ * 
+ * Set Wall Reflection Mode
+ *   | Sets the wall reflection mode by changing the wall reflection mode variable
+ *   | defined in the plugin parameters. Does nothing if that parameter is 0.
+ * 
+ * Refresh Wall Reflections
+ *   | Refreshes the wall reflection positions on the current map. Useful if
+ *   | tiles on the current map have their regions updated.
+ * 
+ * Override Map Settings
+ *   | Overrides reflection settings for the current map. This can be used to
+ *   | quickly disable all reflections or change the perspective mode temporarily.
+ *   | All changes are lost upon leaving and re-entering the map.
+ * 
+ * ---------------------------Plugin Script Calls---------------------------
+ * 
+ * The script calls for this plugin are as follows.
+ * 
+ * Format your script commands as KCDev.Mirrors.<function name>
+ * 
+ * Example: KCDev.Mirrors.setEventReflect(1, 'Actor1', 0, true, false)
+ * 
+ * The commands are as follows:
+ * 
+ * setEventReflect(event_id, reflection_filename, reflection_index, floor_enabled, wall_enabled, floor_opacity, wall_opacity, floor_x_offset, floor_y_offset, wall_x_offset, wall_y_offset)
+ *   | Same as Change Event Reflection command
+ * 
+ * resetEventReflectImage(event_id)
+ *   | Same as Match Event Reflection command
+ * 
+ * setActorReflect(actor_id, reflection_filename, reflection_index, floor_enabled, wall_enabled, floor_opacity, wall_opacity, floor_x_offset, floor_y_offset, wall_x_offset, wall_y_offset)
+ *   | Same as Change Actor Reflection command
+ * 
+ * resetActorReflectImage(actor_id)
+ *   | Same as Match Actor Reflection command
+ * 
+ * setWallReflectMode(mode)
+ *   | Same as Set Wall Reflection Mode command
+ * 
+ * refreshReflectWallCache()
+ *   | Same as Refresh Wall Reflections command
+ * 
+ * overrideMapSettings(floorEnabled, wallEnabled, mode)
+ *   | Same as Override Map Settings command
+ * 
+ * Changelog:
+ *     v1.4.0 - 2024/XX/XX
+ *         - Make PluginCommonBase optional
+ *         - Performance optimizations
+ *     v1.3.6 - 2024/03/09
+ *         - Changed Sprite_Reflect initialization for plugin compatibility
+ *         - Consolidated Sprite_Reflect and Sprite_Reflect_wall into one class
+ *         - Optimized wall coordinate lookups
+ *     v1.3.5 - 2024/03/07
+ *         - Restructure internal code
+ *         - Make reflections compatible with GALV_CharacterFramesMZ
+ *         - Make reflections compatible with GALV_DiagonalMovementMZ
+ *         - Fixed event reflection plugin commands
+ *         - Tried to fixup "Exclude Unused Files" note tags
+ *     v1.3.4 - 2024/02/17
+ *         - Updated plugin url to point to current repository
+ *     v1.3.3 - 2023/12/01
+ *         - Fixed a crash related to launching this plugin without
+ *           FilterControllerMZ
+ *     v1.3.2 - 2022/12/20
+ *         - Fixed bugs where incorrect scaling on the x axis would be applied
+ *           to reflections of events using tileset sprites
+ *      v1.3.1 - 2022/10/26
+ *	       - Quick fix to CharReflections Filter Controller target
+ *     v1.3.0 - 2022/10/26
+ *         - Added FilterControllerMZ targets
+ *           | CharReflectionsFloor - Applies filter to all floor reflections
+ *           | CharReflectionsWall - Applies filter to all wall reflections
+ *           | CharReflections - Applies filter to all character reflections
+ *         - Added new note tags to actors, characters, and maps:
+ *             | <REFLECT_FLOOR_OFFSETS:[x],[y]>
+ *             | <REFLECT_WALL_OFFSETS:[x],[y]>
+ *         - Added an option to fix Z-fighting under certain conditions on
+ *           wall reflections in 'perspective' mode
+ *             | You probably don't need this fix unless you're using a pixel
+ *               movement plugin
+ *         - Fixed a bug in the Change Event Reflect plugin command that
+ *           caused the wrong event to be used as reference for unchanged
+ *           parameters
+ *         - Internal code refactor
+ *           | All plugin parameters are exposed on the KCDev.Mirrors object
+ *     v1.2.0 - 2022/08/05
+ *         - Reflections of each type can now be separately toggled on and off
+ *           for the entire map through note tags and a new plugin command
+ *             | New command: Override Map Settings
+ *             | New map note tag: <REFLECT_TYPE:[ALL/FLOOR/WALL]>
+ *         - The reflection mode the map uses can be changed via the map notes
+ *           and the aforementioned new command
+ *             | New map note tag: <REFLECT_MODE:[PERSPECTIVE/EVENT]>
+ *         - The developer can now set the opacity of each reflection type
+ *           through the updated plugin command and via new note tags
+ *             | New event and actor tags: <REFLECT_FLOOR_OPACITY:[x]>, 
+ *                                         <REFLECT_WALL_OPACITY:[x]>
+ *         - Characters that are made transparent via move route commands
+ *           now also have their reflections disappear if those reflections
+ *           are not using custom opacities
+ *     v1.1.4 - 2022/07/19
+ *         - Adjusted how reflections are handled internally for compatibility
+ *           with KC_MoveRouteTF
+ *     v1.1.3 - 2022/07/16
+ *         - Fixed issue where characters using a sprite from the tileset and
+ *           with a priority other than 'Below Characters' would never have
+ *           reflections
+ *     v1.1.2 - 2022/07/14
+ *         - Fixed a typo that caused incorrect behavior when setting event
+ *           reflection properties via plugin command and manually selecting
+ *           'Unchanged' from the dropdown box
+ *     v1.1.1 - 2022/07/14
+ *         - Added a few safety checks to avoid a game crash when trying to
+ *           access characters that do not exist (e.g. trying to change the
+ *           reflection of the third follower when the player has two
+ *           followers)
+ *     v1.1.0 - 2022/07/12
+ *         - Fixed bug where characters standing out of the maximum wall
+ *           reflection range would appear on the mirror with incorrect
+ *           scaling
+ *         - Added the 'event-like' wall reflection mode and renamed the
+ *           mode featured in the previous version to 'pseudo-perspective'
+ *           mode
+ *         - Removed restriction that caused events using tile IDs to not
+ *           appear in wall reflections
+ *     v1.0.0 - 2022/07/11
+ *         - Initial release
+ * 
+ * @param regionsParent
+ * @text Regions
+ * 
+ * @param wallRegions
+ * @parent regionsParent
+ * @text Wall Region IDs
+ * @desc A wall reflection sprite will be drawn on tiles with any of these region IDs.
+ * @type number[]
+ * @default ["1"]
+ * 
+ * @param noReflectRegions
+ * @parent regionsParent
+ * @text Disable Reflection IDs
+ * @desc Any character standing on a tile with one of these region IDs will have all reflections disabled.
+ * @type number[]
+ * @default []
+ * 
+ * @param defaultParent
+ * @text Default Settings
+ * 
+ * @param actorDefault
+ * @text Actors
+ * @desc Default settings for player and followers.
+ * @type struct<defaults>
+ * @parent defaultParent
+ * @default {"reflectFloor":"true","reflectWall":"true"}
+ * 
+ * @param eventDefault
+ * @text Events
+ * @desc Default setting for map events.
+ * @type struct<defaults>
+ * @parent defaultParent
+ * @default{"reflectFloor":"false","reflectWall":"false"}
+ * 
+ * @param advancedOptsParent
+ * @text Other Options
+ * 
+ * @param zValue
+ * @parent advancedOptsParent
+ * @text Reflection Z Value
+ * @desc The z value of the reflections. Negative values are drawn below the map.
+ * @default -1
+ * 
+ * @param attemptFixZFight
+ * @text Use Z Fighting Fixup
+ * @parent zValue
+ * @desc Certain plugins cause an incorrect ordering of characters in wall 'perspective' mode. Use only if needed.
+ * @type boolean
+ * @default false
+ * 
+ * @param maxWallDistance
+ * @parent advancedOptsParent
+ * @text Maximum Wall Distance
+ * @desc Sets maximum distance for wall reflection to appear. Affects how quickly sprite shrinks in pseudo-perspective.
+ * @type number
+ * @default 20
+ * 
+ * @param wallReflectType
+ * @parent advancedOptsParent
+ * @text Wall Reflection Mode
+ * @desc Choose the type of wall reflection to use. This is also the fallback if the variable has an invalid value.
+ * @type select
+ * @option Pseudo-Perspective
+ * @value perspective
+ * @option Event-Like
+ * @value event
+ * @default perspective
+ * 
+ * @param wallReflectVar
+ * @parent wallReflectType
+ * @text Reflect Mode Variable
+ * @desc This variable is checked for a wall reflect type. Set to 0 to disable this.
+ * @type variable
+ * @default 0
+ * 
+ * @noteParam REFLECT_CHAR
+ * @noteDir img/characters/
+ * @noteType file
+ * @noteData events
+ * 
+ * @noteParam reflect_char
+ * @noteDir img/characters/
+ * @noteType file
+ * @noteData events
+ * 
+ * @noteParam Reflect_Char
+ * @noteDir img/characters/
+ * @noteType file
+ * @noteData events
+ * 
+ * @noteParam REFLECT_ACTOR
+ * @noteDir img/characters/
+ * @noteType file
+ * @noteData actors
+ * 
+ * @noteParam reflect_actor
+ * @noteDir img/characters/
+ * @noteType file
+ * @noteData actors
+ * 
+ * @noteParam Reflect_Actor
+ * @noteDir img/characters/
+ * @noteType file
+ * @noteData actors
+ * 
+ * @command changeEventReflect
+ * @text Change Event Reflection
+ * @desc Change the reflection graphic of an event. Changes are reset on map reload. 
+ * @arg id
+ * @text Event ID
+ * @type text
+ * @desc Specify the event to change the graphic of. 0 is this event.
+ * @default 0
+ * 
+ * @arg character
+ * @text Character File
+ * @desc Specify the new character file name. Keep empty to leave this unchanged.
+ * @type file
+ * @dir img/characters/
+ * 
+ * @arg index
+ * @text Character Index
+ * @desc Index to use in the new graphic. Keep empty to leave this unchanged.
+ * @type text
+ * 
+ * @arg reflectFloorOpacity
+ * @text Floor Opacity
+ * @desc Set the floor reflection's opacity by entering a number 0-255. -1 sets reflection to follow parent character's opacity.
+ * @type combo
+ * @option unchanged
+ * @option -1
+ * @default unchanged
+ * 
+ * @arg reflectWallOpacity
+ * @text Wall Opacity
+ * @desc Set the wall reflection's opacity by entering a number 0-255. -1 sets reflection to follow parent character's opacity.
+ * @type combo
+ * @option unchanged
+ * @option -1
+ * @default unchanged
+ * 
+ * @arg reflectFloor
+ * @text Enable Floor Reflection
+ * @type select
+ * @option Enable
+ * @value true
+ * @option Disable
+ * @value false
+ * @option Unchanged
+ * @value unchanged
+ * @default unchanged
+ * 
+ * @arg reflectWall
+ * @text Enable Wall Reflection
+ * @type select
+ * @option Enable
+ * @value true
+ * @option Disable
+ * @value false
+ * @option Unchanged
+ * @value unchanged
+ * @default unchanged
+ * 
+ * @arg reflectFloorXOffset
+ * @parent reflectFloor
+ * @text Floor x Offset
+ * @desc The x offset of the floor reflection for this character. Leave blank to keep unchanged.
+ * @type text
+ * 
+ * @arg reflectFloorYOffset
+ * @parent reflectFloor
+ * @text Floor y Offset
+ * @desc The y offset of the floor reflection for this character. Leave blank to keep unchanged.
+ * @type text
+ * 
+ * @arg reflectWallXOffset
+ * @text Wall x Offset
+ * @parent reflectWall
+ * @desc The x offset of the wall reflection for this character. Leave blank to keep unchanged.
+ * @type text
+ * 
+ * @arg reflectWallYOffset
+ * @text Wall y Offset
+ * @parent reflectWall
+ * @desc The y offset of the wall reflection for this character. Leave blank to keep unchanged.
+ * @type text
+ * 
+ * @command resetEventReflect
+ * @text Match Event Reflection
+ * @desc Set the chosen event's graphic to its current top view character graphic and opacity. Changes are reset on map reload.
+ * 
+ * @arg id
+ * @text Event ID
+ * @type text
+ * @desc Specify the event to remove custom reflection images for. 0 refers to this event.
+ * @default 0
+ * 
+ * @command changeActorReflect
+ * @text Change Actor Reflection
+ * @desc Change the reflection graphic of an actor.
+ * 
+ * @arg id
+ * @text Actor ID
+ * @type actor
+ * @desc Specify the actor to change the reflection of. 0 refers to the current party leader and negatives refer to followers.
+ * @default 0
+ * 
+ * @arg character
+ * @text Character File
+ * @desc Specify the new character file name. Keep empty to leave this unchanged.
+ * @type file
+ * @dir img/characters/
+ * 
+ * @arg index
+ * @text Character Index
+ * @desc Index to use in the new graphic. Keep empty to leave this unchanged.
+ * @type text
+ * 
+ * @arg reflectFloorOpacity
+ * @text Floor Opacity
+ * @desc Set the floor reflection's opacity by entering a number 0-255. -1 sets reflection to follow parent character's opacity.
+ * @type combo
+ * @option unchanged
+ * @option -1
+ * @default unchanged
+ * 
+ * @arg reflectWallOpacity
+ * @text Wall Opacity
+ * @desc Set the wall reflection's opacity by entering a number 0-255. -1 sets reflection to follow parent character's opacity.
+ * @type combo
+ * @option unchanged
+ * @option -1
+ * @default unchanged
+ * 
+ * @arg reflectFloor
+ * @text Enable Floor Reflection
+ * @type select
+ * @option Enable
+ * @value true
+ * @option Disable
+ * @value false
+ * @option Unchanged
+ * @value unchanged
+ * @default unchanged
+ * 
+ * @arg reflectWall
+ * @text Enable Wall Reflection
+ * @type select
+ * @option Enable
+ * @value true
+ * @option Disable
+ * @value false
+ * @option Unchanged
+ * @value unchanged
+ * @default unchanged
+ * 
+ * @arg reflectFloorXOffset
+ * @parent reflectFloor
+ * @text Floor x Offset
+ * @desc The x offset of the floor reflection for this character. Leave blank to keep unchanged.
+ * @type text
+ * 
+ * @arg reflectFloorYOffset
+ * @parent reflectFloor
+ * @text Floor y Offset
+ * @desc The y offset of the floor reflection for this character. Leave blank to keep unchanged.
+ * @type text
+ * 
+ * @arg reflectWallXOffset
+ * @text Wall x Offset
+ * @parent reflectWall
+ * @desc The x offset of the wall reflection for this character. Leave blank to keep unchanged.
+ * @type text
+ * 
+ * @arg reflectWallYOffset
+ * @text Wall y Offset
+ * @parent reflectWall
+ * @desc The y offset of the wall reflection for this character. Leave blank to keep unchanged.
+ * @type text
+ * 
+ * @command resetActorReflect
+ * @text Match Actor Reflection
+ * @desc Set the actor's reflection to the same graphic and opacity as their top view character.
+ * 
+ * @arg id
+ * @text Actor ID
+ * @type actor
+ * @desc Specify the actor to change. 0 refers to the current party leader and negatives refer to followers in order.
+ * @default 0
+ * 
+ * @command setWallReflectMode
+ * @text Set Wall Reflection Mode
+ * @desc Sets the variable defined in the plugin params to a reflection mode.
+ * 
+ * @arg mode
+ * @text New Mode
+ * @type select
+ * @option Pseudo-Perspective
+ * @value perspective
+ * @option Event-Like
+ * @value event
+ * @default perspective
+ * 
+ * @command refreshReflectMap
+ * @text Refresh Wall Reflections
+ * @desc Force refresh wall reflections on current map. Useful if region IDs of tiles are changed during gameplay.
+ * 
+ * @command overrideMapSettings
+ * @text Override Map Settings
+ * @desc These overrides will stay in effect until the map is left and re-entered. These overrides take priority over the plugin parameters.
+ * 
+ * @arg reflectFloor
+ * @text Allow Floor Reflections
+ * @type select
+ * @option Allow
+ * @value allow
+ * @option Disallow
+ * @value disallow
+ * @option Reset to Map Notes
+ * @value map notes
+ * @option Unchanged
+ * @value unchanged
+ * @default unchanged
+ * 
+ * @arg reflectWall
+ * @text Allow Wall Reflections
+ * @type select
+ * @option Allow
+ * @value allow
+ * @option Disallow
+ * @value disallow
+ * @option Reset to Map Notes
+ * @value map notes
+ * @option Unchanged
+ * @value unchanged
+ * @default unchanged
+ * 
+ * @arg mode
+ * @text Reflection Mode
+ * @type select
+ * @option Pseudo-Perspective
+ * @value perspective
+ * @option Event-Like
+ * @value event
+ * @option Match Plugin Params
+ * @value plugin params
+ * @option Match Map Notes
+ * @value map notes
+ * @option Unchanged
+ * @value unchanged
+ * @default unchanged
+ * 
+ */
+
+/*~struct~defaults:
+ * @param reflectFloor
+ * @text Floor Reflection
+ * @desc Enable floor reflections by default.
+ * @type boolean
+ * @default false
+ * 
+ * @param reflectWall
+ * @text Wall Reflection
+ * @desc Enable wall reflections by default.
+ * @type boolean
+ * @default false
+ * 
+ */
+
+var Imported = Imported || {};
+Imported.KC_Mirrors = true;
+
+// A general namespace for all of my plugins
+
+var KCDev = KCDev || {};
+
+KCDev.Mirrors = {};
+
+KCDev.Mirrors = {};
+KCDev.Mirrors.zValue = -1;
+KCDev.Mirrors.wallReflectType = 'perspective';
+KCDev.Mirrors.wallReflectVar = 0;
+KCDev.Mirrors.maxWallDistance = 20;
+KCDev.Mirrors.actorDefault = {};
+KCDev.Mirrors.actorDefault.reflectFloor = true;
+KCDev.Mirrors.actorDefault.reflectWall = true;
+KCDev.Mirrors.eventDefault = {};
+KCDev.Mirrors.eventDefault.reflectFloor = false;
+KCDev.Mirrors.eventDefault.reflectWall = false;
+KCDev.Mirrors.useZFightFix = false;
+/** @type {Map<number,number[]>} */
+KCDev.Mirrors.reflectWallPositions = new Map();
+KCDev.Mirrors.currMapId = -1;
+/** @type {Set<number>} */
+KCDev.Mirrors.wallRegions = null;
+/** @type {Set<number>} */
+KCDev.Mirrors.noReflectRegions = null;
+
+KCDev.Mirrors.wallModes = {};
+KCDev.Mirrors.wallModes.perspective = 0;
+KCDev.Mirrors.wallModes.event = 1;
+
+/**
+ * 
+ * @param {string} str 
+ * @param {{meta: Record<string,string>}} target 
+ * @returns 
+ */
+KCDev.Mirrors.findMetaSimple = function (str, target) {
+    return target.meta[str] || target.meta[str.toLowerCase()] || target.meta[str.toUpperCase()];
+};
+
+/**
+ * Parses note tags for events and actors
+ * @param {Game_Event | Game_Actor} reflectableObj Game object with reflection setting and getting methods
+ * @param {rm.types.Actor | rm.types.Event} target Database information that will be used to find the note tags
+ * @param {{reflectFloor: boolean, reflectWall: boolean}} defaults Default values for floor and wall reflections for the target object
+ * @param {boolean} isActor Actors and events use different reflection characters!
+ */
+KCDev.Mirrors.parseMetaValues = function (reflectableObj, target, defaults, isActor = false) {
+
+    const findMetaSimple = function (str) {
+        return KCDev.Mirrors.findMetaSimple(str, target);
+    };
+
+    function parseNumber(num) {
+        const n = Number(num);
+        if (!isNaN(n)) {
+            return n;
+        }
+        return undefined;
+    }
+
+    const refChar = isActor ? 'Reflect_Actor' : 'Reflect_Char';
+    const refIdx = 'Reflect_Index';
+    const refType = 'Reflect_Type';
+    const refFloorOpa = 'Reflect_Floor_Opacity';
+    const refWallOpa = 'Reflect_Wall_Opacity';
+    const refWallOff = 'Reflect_Wall_Offsets';
+    const refFloorOff = 'Reflect_Floor_Offsets';
+    const metaChar = findMetaSimple(refChar);
+    const metaIdx = parseNumber(findMetaSimple(refIdx));
+    const metaFloorOpa = parseNumber(findMetaSimple(refFloorOpa));
+    const metaWallOpa = parseNumber(findMetaSimple(refWallOpa));
+    const metaRefWallOff = findMetaSimple(refWallOff) || '';
+    const metaRefFloorOff = findMetaSimple(refFloorOff) || '';
+    const wallOffs = metaRefWallOff.split(',').map(num => Number(num));
+    const floorOffs = metaRefFloorOff.split(',').map(num => Number(num));
+    const reflectType = findMetaSimple(refType);
+    reflectableObj.reflectFloorToggle(defaults.reflectFloor);
+    reflectableObj.reflectWallToggle(defaults.reflectWall);
+    if (reflectType) {
+        switch (reflectType.trim().toUpperCase()) {
+            case 'FLOOR':
+                reflectableObj.reflectFloorToggle(true);
+                reflectableObj.reflectWallToggle(false);
+                break;
+
+            case 'WALL':
+                reflectableObj.reflectWallToggle(true);
+                reflectableObj.reflectFloorToggle(false);
+                break;
+
+            case 'ALL':
+                reflectableObj.reflectEnable();
+                break;
+
+            case 'NONE':
+                reflectableObj.reflectDisable();
+                break;
+
+            default:
+                break;
+        }
+    }
+    reflectableObj.setReflectImage(metaChar ? metaChar.trim() : '', metaIdx);
+    reflectableObj.setReflectFloorOpacity(typeof (metaFloorOpa) === 'number' ? metaFloorOpa : undefined);
+    reflectableObj.setReflectWallOpacity(typeof (metaWallOpa) === 'number' ? metaWallOpa : undefined);
+    reflectableObj.setReflectFloorXOffset(floorOffs[0] || 0);
+    reflectableObj.setReflectFloorYOffset(floorOffs[1] || 0);
+    reflectableObj.setReflectWallXOffset(wallOffs[0] || 0);
+    reflectableObj.setReflectWallYOffset(wallOffs[1] || 0);
+};
+
+/**
+ * @typedef {Object} KCDev.Mirrors.GeneralCommandArgs Plugin command arguments
+ * @property {number} id ID of the target event or actor.
+ * @property {string} character Character file name to use as the reflection.
+ * @property {number | string} index Index of the character to use as a reflection. Empty string means do not change.
+ * @property {boolean | string} reflectFloor Enables or disables the floor reflections of the target.
+ * @property {boolean | string} reflectWall Enables or disables the wall reflections of the target.
+ * @property {number | string} reflectFloorOpacity Floor opacity to use for the reflection
+ * @property {number | string} reflectWallOpacity Wall opacity to use for the reflection
+ * @property {number | string} reflectFloorXOffset Floor reflection x offset
+ * @property {number | string} reflectFloorYOffset Floor reflection y offset
+ * @property {number | string} reflectWallXOffset Wall reflection x offset
+ * @property {number | string} reflectWallYOffset Wall reflection y offset
+ */
+
+/**
+ * @typedef {Object} KCDev.Mirrors.PluginParams
+ * @property {number} zValue
+ * @property {number} maxWallDistance
+ * @property {object} actorDefault
+ * @property {boolean} actorDefault.reflectFloor
+ * @property {boolean} actorDefault.reflectWall
+ * @property {object} eventDefault
+ * @property {boolean} eventDefault.reflectFloor
+ * @property {boolean} eventDefault.reflectWall
+ * @property {string} wallReflectType
+ * @property {number} wallReflectVar
+ * @property {boolean} attemptFixZFight
+ * @property {number[]} wallRegions
+ * @property {number[]} noReflectRegions
+ */
+
+(() => {
+
+    if (Window.PluginManagerEx) {
+
+        /**
+         * 
+         * @param {string} str 
+         * @param {{meta: Record<string,string>}} target 
+         * @returns 
+         */
+        KCDev.Mirrors.findMetaSimple = function (str, target) {
+            return PluginManagerEx.findMetaValue(target, [str, str.toLowerCase(), str.toUpperCase()]);
+        };
+
+        const script = document.currentScript;
+
+        const /** @type {KCDev.Mirrors.PluginParams} */ parameters = PluginManagerEx.createParameter(script);
+
+        if (parameters.zValue !== undefined) {
+            KCDev.Mirrors.zValue = parameters.zValue;
+        }
+        if (parameters.maxWallDistance !== undefined) {
+            KCDev.Mirrors.maxWallDistance = parameters.maxWallDistance;
+        }
+        if (parameters.wallReflectType) {
+            KCDev.Mirrors.wallReflectType = parameters.wallReflectType;
+        }
+
+        KCDev.Mirrors.useZFightFix = parameters.attemptFixZFight;
+        KCDev.Mirrors.actorDefault = parameters.actorDefault;
+        KCDev.Mirrors.eventDefault = parameters.eventDefault;
+        KCDev.Mirrors.wallRegions = new Set(parameters.wallRegions);
+        KCDev.Mirrors.noReflectRegions = new Set(parameters.noReflectRegions);
+
+        // plugin commands
+        PluginManagerEx.registerCommand(script, 'changeEventReflect', function (args) {
+            KCDev.Mirrors.setEventReflect.apply(this, KCDev.Mirrors.convertChangeReflectArgs($gameMap.event(args.id || this.eventId()), args));
+        });
+
+        PluginManagerEx.registerCommand(script, 'changeActorReflect', function (args) {
+            const actorId = KCDev.Mirrors.getRealActorId(args.id);
+            const actor = $gameActors.actor(actorId);
+            args.id = actorId;
+            KCDev.Mirrors.setActorReflect(...KCDev.Mirrors.convertChangeReflectArgs(actor, args));
+        });
+
+        PluginManagerEx.registerCommand(script, 'resetEventReflect', function (args) {
+            KCDev.Mirrors.resetEventReflectImage.call(this, args.id || this.eventId());
+        });
+
+        PluginManagerEx.registerCommand(script, 'resetActorReflect', function (args) {
+            KCDev.Mirrors.resetActorReflectImage.call(this, args.id);
+        });
+
+        PluginManagerEx.registerCommand(script, 'refreshReflectMap', function (args) {
+            KCDev.Mirrors.refreshReflectWallCache();
+        });
+
+        PluginManagerEx.registerCommand(script, 'setWallReflectMode', function (args) {
+            KCDev.Mirrors.setWallReflectMode(args.mode);
+        });
+
+        PluginManagerEx.registerCommand(script, 'overrideMapSettings', function (args) {
+            KCDev.Mirrors.overrideMapSettings(args.reflectFloor, args.reflectWall, args.mode);
+        });
+    }
+    else {
+
+        /**
+         * @param {string} param
+         * @returns {any} 
+         */
+        function tryParseParameter(param) {
+
+            if (typeof param !== 'string') return param;
+
+            // first try parsing as an object
+            try {
+                return JsonEx.parse(param);
+            } catch (error) {
+
+            }
+
+            // this ensures param JUST has numbers in it
+            // Number('') returns 0, which is undesirable
+            // parseFloat('123abc') returns 123, which is also not wanted
+            // so we have to use both to ensure whitespace is not parsed and characters are not ignored
+            const num = Number(param)
+            if (num === parseFloat(param)) {
+                return num;
+            }
+
+            if (param === 'true') {
+                return true;
+            }
+
+            if (param === 'false') {
+                return false;
+            }
+
+            // if those failed, it's probably a string so leave alone
+            return param;
+        }
+
+        const script = document.currentScript.src.split("/").pop().replace(/\.js$/, "");
+
+        const /** @type {KCDev.Mirrors.PluginParams} */ parameters = PluginManager.parameters(script);
+
+        const zValue = Number(parameters.zValue);
+        if (zValue) {
+            KCDev.Mirrors.zValue = zValue;
+        }
+
+        const maxWallDistance = Number(parameters.maxWallDistance);
+        if (!isNaN(maxWallDistance)) {
+            KCDev.Mirrors.maxWallDistance = maxWallDistance;
+        }
+
+        if (parameters.wallReflectType in KCDev.Mirrors.wallModes) {
+            KCDev.Mirrors.wallReflectType = parameters.wallReflectType;
+        }
+
+        KCDev.Mirrors.useZFightFix = parameters.attemptFixZFight.toLowerCase() === 'true';
+        try {
+            const actorDefault = JsonEx.parse(parameters.actorDefault);
+            KCDev.Mirrors.actorDefault = { reflectFloor: actorDefault.reflectFloor.toLowerCase() === 'true', reflectWall: actorDefault.reflectWall.toLowerCase() === 'true' };
+        } catch (error) {
+            console.error(error.message);
+        }
+
+        try {
+            const eventDefault = JsonEx.parse(parameters.eventDefault);
+            KCDev.Mirrors.eventDefault = { reflectFloor: eventDefault.reflectFloor.toLowerCase() === 'true', reflectWall: eventDefault.reflectWall.toLowerCase() === 'true' };
+        } catch (error) {
+            console.error(error.message);
+        }
+
+        try {
+            KCDev.Mirrors.wallRegions = new Set(JsonEx.parse(parameters.wallRegions).map(id => Number(id)));
+        } catch (error) {
+            KCDev.Mirrors.wallRegions = new Set();
+        }
+        try {
+            KCDev.Mirrors.noReflectRegions = new Set(JsonEx.parse(parameters.noReflectRegions).map(id => Number(id)));
+        } catch (error) {
+            KCDev.Mirrors.noReflectRegions = new Set();
+        }
+
+        function convertVanillaArgs(args) {
+            for (const prop in args) {
+                args[prop] = tryParseParameter(args[prop]);
+            }
+        }
+
+        // plugin commands
+        PluginManager.registerCommand(script, 'changeEventReflect', function (args) {
+            convertVanillaArgs(args)
+            KCDev.Mirrors.setEventReflect.apply(this, KCDev.Mirrors.convertChangeReflectArgs($gameMap.event(args.id || this.eventId()), args));
+        });
+
+        PluginManager.registerCommand(script, 'changeActorReflect', function (args) {
+            convertVanillaArgs(args);
+            const actorId = KCDev.Mirrors.getRealActorId(args.id);
+            const actor = $gameActors.actor(actorId);
+            args.id = actorId;
+            KCDev.Mirrors.setActorReflect(...KCDev.Mirrors.convertChangeReflectArgs(actor, args));
+        });
+
+        PluginManager.registerCommand(script, 'resetEventReflect', function (args) {
+            KCDev.Mirrors.resetEventReflectImage.call(this, Number(args.id) || this.eventId());
+        });
+
+        PluginManager.registerCommand(script, 'resetActorReflect', function (args) {
+            KCDev.Mirrors.resetActorReflectImage.call(this, Number(args.id));
+        });
+
+        PluginManager.registerCommand(script, 'refreshReflectMap', function (args) {
+            KCDev.Mirrors.refreshReflectWallCache();
+        });
+
+        PluginManager.registerCommand(script, 'setWallReflectMode', function (args) {
+            KCDev.Mirrors.setWallReflectMode(args.mode);
+        });
+
+        PluginManager.registerCommand(script, 'overrideMapSettings', function (args) {
+            KCDev.Mirrors.overrideMapSettings(args.reflectFloor, args.reflectWall, args.mode);
+        });
+    }
+
+})();
+
+////////////////////////////////////////////////////////////////////////////////////////////////////////////////
+// START CUSTOM CLASS DEFINITIONS                                                                             //
+////////////////////////////////////////////////////////////////////////////////////////////////////////////////
+
+/**
+ * Our reflection sprites are Sprite_Character objects with empty update functions. We remove the update function
+ * to allow the "parent" character sprite to handle the this sprite's position, rotation, etc. We cannot just
+ * parent this sprite to the parent, as seen with the bush opacity sprites, because we need to draw this sprite
+ * behind the tileset layer.
+ * 
+ */
+KCDev.Mirrors.Sprite_Reflect = class Sprite_Reflect extends Sprite_Character {
+
+    initMembers() {
+        super.initMembers();
+        this._parentSprite = null;
+        this.z = 2 * KCDev.Mirrors.zValue;
+        this._isReflectionWall = false;
+    }
+
+    /**
+     * 
+     * @param {Sprite_Character} parentSprite 
+     */
+    initialize(parentSprite) {
+        super.initialize(parentSprite._character);
+        this._parentSprite = parentSprite;
+    }
+
+    // we're letting the parent graphic handle this
+    update() { }
+
+    refreshGraphic() {
+
+        this.setCharacter(this._parentSprite._character);
+
+        if (!this._character) return;
+
+        this._characterName = (this._character.reflectName() === '') ? this._character.characterName() : this._character.reflectName();
+        this._characterIndex = (this._character.reflectIndex() < 0) ? this._character.characterIndex() : this._character.reflectIndex();
+        this.bitmap = ImageManager.loadCharacter(this._characterName);
+        this._isBigCharacter = ImageManager.isBigCharacter(this._characterName);
+        this._tileId = 0;
+    }
+
+    // the sprite's position flickers if we don't do this here
+    _refresh() {
+        super._refresh();
+        const pp = this._parentSprite.pivot;
+        this.pivot.set(pp.x, pp.y);
+    }
+};
+
+////////////////////////////////////////////////////////////////////////////////////////////////////////////////
+// END CUSTOM CLASS DEFINITIONS                                                                               //
+////////////////////////////////////////////////////////////////////////////////////////////////////////////////
+
+////////////////////////////////////////////////////////////////////////////////////////////////////////////////
+// START EVENT COMMAND DEFINITIONS                                                                            //
+////////////////////////////////////////////////////////////////////////////////////////////////////////////////
+
+/**
+ * Set reflection properties of an event on the map.
+ * @param {number} eventId ID of the event to change the reflection properties of.
+ * @param {string} reflectChar File name of the new graphic to use as a reflection.
+ * @param {number} reflectIndex Index of the character in the file to use as a reflection.
+ * @param {boolean} enableFloor If true, enable floor reflections for the target event.
+ * @param {boolean} enableWall If true, enable wall reflections for the target event.
+ * @param {number | undefined} floorOpacity Opacity of the floor reflection
+ * @param {number | undefined} wallOpacity Opacity of the wall reflection
+ * @param {number | undefined} floorXOffset x offset of the floor reflection
+ * @param {number | undefined} floorYOffset y offset of the floor reflection
+ * @param {number | undefined} wallXOffset x offset of the wall reflection
+ * @param {number | undefined} wallYOffset y offset of the wall reflection
+ */
+KCDev.Mirrors.setEventReflect = function (eventId, reflectChar, reflectIndex, enableFloor, enableWall, floorOpacity, wallOpacity, floorXOffset, floorYOffset, wallXOffset, wallYOffset) {
+    const event = $gameMap.event(eventId === 0 ? this.eventId() : eventId);
+    if (event) {
+        event.setReflectImage(reflectChar, reflectIndex);
+        event.reflectFloorToggle(enableFloor);
+        event.reflectWallToggle(enableWall);
+        event.setReflectFloorOpacity(floorOpacity);
+        event.setReflectWallOpacity(wallOpacity);
+        event.setReflectFloorXOffset(floorXOffset);
+        event.setReflectFloorYOffset(floorYOffset);
+        event.setReflectWallXOffset(wallXOffset);
+        event.setReflectWallYOffset(wallYOffset);
+    }
+};
+
+/**
+ * Makes the event's reflection the same as the event graphic.
+ * @param {number} eventId Event to target
+ */
+KCDev.Mirrors.resetEventReflectImage = function (eventId) {
+    const event = $gameMap.event(eventId === 0 ? this.eventId() : eventId);
+    if (event) {
+        event.setReflectImage();
+        event.setReflectFloorOpacity();
+        event.setReflectWallOpacity();
+    }
+};
+
+/**
+ * Takes an actor ID and converts 0 to the party leader's actor ID and negative numbers to
+ * the follower actors' IDs.
+ * @param {number} actorId ID of the actor or party member index
+ * @returns {number}
+ */
+KCDev.Mirrors.getRealActorId = function (actorId) {
+    if (actorId < 1) {
+        if (actorId === 0) {
+            if ($gameParty.size() > 0) {
+                return $gameParty.leader().actorId();
+            }
+            else return -1;
+        }
+        else {
+            const followers = $gamePlayer.followers();
+            const follower = followers.follower(Math.abs(actorId) - 1);
+            if (follower?.actor()) {
+                return follower.actor().actorId();
+            }
+            else {
+                return -1;
+            }
+        }
+    }
+    return actorId;
+};
+
+/**
+ * Set reflection properties of an actor.
+ * @param {number} actorId ID the actor to target.
+ * @param {string} reflectChar File name of the new graphic to use as a reflection.
+ * @param {number} reflectIndex Index of the character in the file to use as a reflection.
+ * @param {boolean} enableFloor If true, enable floor reflections for the target actor.
+ * @param {boolean} enableWall If true, enable wall reflections for the target actor.
+ * @param {number|undefined} floorOpacity Set floor reflection opacity
+ * @param {number|undefined} wallOpacity Set wall reflection opacity
+ * @param {number | undefined} floorXOffset x offset of the floor reflection
+ * @param {number | undefined} floorYOffset y offset of the floor reflection
+ * @param {number | undefined} wallXOffset x offset of the wall reflection
+ * @param {number | undefined} wallYOffset y offset of the wall reflection
+ */
+KCDev.Mirrors.setActorReflect = function (actorId, reflectChar, reflectIndex, enableFloor, enableWall, floorOpacity, wallOpacity, floorXOffset, floorYOffset, wallXOffset, wallYOffset) {
+    const realId = KCDev.Mirrors.getRealActorId(actorId);
+    if (realId < 0) return;
+    const actor = $gameActors.actor(realId);
+    if (actor) {
+        actor.setReflectImage(reflectChar, reflectIndex)
+        actor.reflectFloorToggle(enableFloor);
+        actor.reflectWallToggle(enableWall);
+        actor.setReflectFloorOpacity(floorOpacity);
+        actor.setReflectWallOpacity(wallOpacity);
+        actor.setReflectFloorXOffset(floorXOffset);
+        actor.setReflectFloorYOffset(floorYOffset);
+        actor.setReflectWallXOffset(wallXOffset);
+        actor.setReflectWallYOffset(wallYOffset);
+    }
+};
+
+/**
+ * Sets the target actor's reflection graphic to be the same as their character graphic.
+ * @param {number} actorId Targetted actor's ID
+ * @returns {void}
+ */
+KCDev.Mirrors.resetActorReflectImage = function (actorId) {
+    const realId = KCDev.Mirrors.getRealActorId(actorId);
+    if (realId < 0) return;
+    const actor = $gameActors.actor(realId);
+    if (actor) {
+        actor.setReflectImage();
+        actor.setReflectFloorOpacity();
+        actor.setReflectWallOpacity();
+    }
+};
+
+/**
+ * Sets the wall reflection variable type to a new value.
+ * @param {string} mode New wall reflection mode.
+ */
+KCDev.Mirrors.setWallReflectMode = function (mode = KCDev.Mirrors.wallReflectType) {
+    if (KCDev.Mirrors.wallReflectVar) {
+        $gameVariables.setValue(KCDev.Mirrors.wallReflectVar, mode);
+    }
+};
+
+/**
+ * Get current wall reflection mode in the plugin config
+ * This can be overwritten by map settings
+ * @returns {number}
+ */
+KCDev.Mirrors.getWallReflectMode = function () {
+    if (KCDev.Mirrors.wallReflectVar) {
+        const val = $gameVariables.value(KCDev.Mirrors.wallReflectVar);
+        if (KCDev.Mirrors.wallModes[val] !== undefined) {
+            return KCDev.Mirrors.wallModes[val];
+        }
+    }
+    return KCDev.Mirrors.wallModes[KCDev.Mirrors.wallReflectType];
+};
+
+/**
+ * Returns a list of arguments to set the target's reflection properties and substitutes values that are
+ * unchanged for the current values.
+ * @param {Game_Character} char Character that is being updated
+ * @param {KCDev.Mirrors.GeneralCommandArgs} args Plugin command arguments
+ * @returns {Array<any>}
+ */
+KCDev.Mirrors.convertChangeReflectArgs = function (char, args) {
+
+    if (!char) { // create a fake character with the desired functions if no character is passed in
+        char = {
+            reflectName() { return '' },
+            reflectIndex() { return -1 },
+            reflectFloor() { return false; },
+            reflectWall() { return false; },
+            reflectFloorOpacity() { return undefined; },
+            reflectWallOpacity() { return undefined; },
+            reflectFloorXOffset() { return 0; },
+            reflectFloorYOffset() { return 0; },
+            reflectWallXOffset() { return 0; },
+            reflectWallYOffset() { return 0; }
+        };
+    }
+
+    const id = args.id;
+    const character = args.character === '' ? char.reflectName() : args.character;
+    const index = args.index === '' ? char.reflectIndex() : args.index;
+    const reflectFloor = args.reflectFloor === 'unchanged' ? char.reflectFloor() : args.reflectFloor;
+    const reflectWall = args.reflectWall === 'unchanged' ? char.reflectWall() : args.reflectWall;
+    const reflectFloorOpacity = typeof (args.reflectFloorOpacity) !== 'number' ? char.reflectFloorOpacity() : (args.reflectFloorOpacity === -1 ? undefined : args.reflectFloorOpacity);
+    const reflectWallOpacity = typeof (args.reflectWallOpacity) !== 'number' ? char.reflectWallOpacity() : (args.reflectWallOpacity === -1 ? undefined : args.reflectWallOpacity);
+    const reflectFloorXOff = typeof (args.reflectFloorXOffset) !== 'number' ? char.reflectFloorXOffset() : args.reflectFloorXOffset;
+    const reflectFloorYOff = typeof (args.reflectFloorYOffset) !== 'number' ? char.reflectFloorYOffset() : args.reflectFloorYOffset;
+    const reflectWallXOff = typeof (args.reflectWallXOffset) !== 'number' ? char.reflectFloorXOffset() : args.reflectWallXOffset;
+    const reflectWallYOff = typeof (args.reflectWallYOffset) !== 'number' ? char.reflectFloorYOffset() : args.reflectWallYOffset;
+    return [id, character.trim(), index, reflectFloor, reflectWall, reflectFloorOpacity, reflectWallOpacity, reflectFloorXOff, reflectFloorYOff, reflectWallXOff, reflectWallYOff];
+};
+
+/**
+ * Overrides map settings. These params are usually controlled through note tags
+ * @param {boolean} floorEnabled If false globally disable floor reflections for current map
+ * @param {boolean} wallEnabled If false globally disable wall reflections for current map
+ * @param {string} mode Reflection mode
+ */
+KCDev.Mirrors.overrideMapSettings = function (floorEnabled = 'unchanged', wallEnabled = 'unchanged', mode = 'unchanged') {
+    const refType = 'Reflect_Type';
+    const reflect = KCDev.Mirrors.findMetaSimple(refType, $dataMap)?.trim().toUpperCase();
+    if (floorEnabled !== 'unchanged') $gameMap.setReflectFloor(floorEnabled === 'map notes' ? reflect === 'FLOOR' || reflect === 'ALL' || reflect === undefined : floorEnabled === 'allow');
+    if (wallEnabled !== 'unchanged') $gameMap.setReflectWall(wallEnabled === 'map notes' ? reflect === 'WALL' || reflect === 'ALL' || reflect === undefined : wallEnabled === 'allow');
+
+    if (mode !== 'unchanged') {
+        if (mode === 'map notes') {
+            const refMode = 'Reflect_Mode';
+            mode = KCDev.Mirrors.findMetaSimple(refMode, $dataMap)?.toLowerCase().trim();
+        }
+        switch (mode) {
+            case 'perspective':
+                $gameMap.setReflectMode(KCDev.Mirrors.wallModes.perspective)
+                break;
+
+            case 'event':
+                $gameMap.setReflectMode(KCDev.Mirrors.wallModes.event);
+                break;
+
+            default:
+                $gameMap.setReflectMode(KCDev.Mirrors.getWallReflectMode());
+                break;
+        }
+    }
+};
+
+////////////////////////////////////////////////////////////////////////////////////////////////////////////////
+// END EVENT COMMAND DEFINITIONS                                                                              //
+////////////////////////////////////////////////////////////////////////////////////////////////////////////////
+
+////////////////////////////////////////////////////////////////////////////////////////////////////////////////
+// START Game_CharacterBase edits                                                                             //
+////////////////////////////////////////////////////////////////////////////////////////////////////////////////
+
+KCDev.Mirrors.Game_CharacterBase_initMembers = Game_CharacterBase.prototype.initMembers;
+/**
+ * Aliased method: Game_CharacterBase.prototype.initMembers
+ * Adds default values for the reflection name and index. These values tell this plugin that
+ * the reflection should use the character graphic.
+ */
+Game_CharacterBase.prototype.initMembers = function () {
+    KCDev.Mirrors.Game_CharacterBase_initMembers.apply(this, arguments);
+    this._reflectName = '';
+    this._reflectIndex = -1;
+};
+
+KCDev.Mirrors.Game_CharacterBase_setImage = Game_CharacterBase.prototype.setImage;
+/**
+ * Aliased method: Game_CharacterBase.prototype.setImage
+ * Added a reflection refresh whenever the event's character image changes.
+ * @param {string} characterName New character file name
+ * @param {number} characterIndex Index of the character to use
+ */
+Game_CharacterBase.prototype.setImage = function (characterName, characterIndex) {
+    KCDev.Mirrors.Game_CharacterBase_setImage.apply(this, arguments);
+    this.requestReflectRefresh();
+};
+
+/**
+ * New method: Game_CharacterBase.prototype.setReflectImage
+ * Sets the reflection graphic for a character
+ * @param {string} filename New reflection image's file name
+ * @param {number} index Index of the character to use in the file name
+ */
+Game_CharacterBase.prototype.setReflectImage = function (filename = '', index = -1) {
+    this._reflectName = filename.trim();
+    this._reflectIndex = index;
+    this.requestReflectRefresh();
+};
+
+/**
+ * New method: Game_CharacterBase.prototype.reflectName
+ * Returns the reflection graphic's filename.
+ * Returns an empty string if the reflection is mapped to the regular character graphic.
+ * @returns {string}
+ */
+Game_CharacterBase.prototype.reflectName = function () {
+    return this._reflectName;
+};
+
+/**
+ * New method: Game_CharacterBase.prototype.reflectIndex
+ * Returns the index of the reflection graphic. Returns -1 if the graphic is regular character graphic's index
+ * @returns {number}
+ */
+Game_CharacterBase.prototype.reflectIndex = function () {
+    return this._reflectIndex;
+};
+
+/**
+ * New method: Game_CharacterBase.prototype.reflectWallToggle
+ * Enables or disables the wall reflection.
+ * @param {boolean} reflect True if wall reflection is on, false otherwise
+ */
+Game_CharacterBase.prototype.reflectWallToggle = function (reflect = !this.reflectWall()) {
+    this._reflectWall = reflect;
+};
+
+/**
+ * New method: Game_CharacterBase.prototype.reflectWall
+ * Returns the current state of the wall reflection, true for enabled and false for disabled.
+ * @returns {boolean}
+ */
+Game_CharacterBase.prototype.reflectWall = function () {
+    return this._reflectWall;
+};
+
+/**
+ * New method: Game_CharacterBase.prototype.reflectFloorToggle
+ * Set state of floor reflection
+ * @param {boolean} reflect True if floor reflection is on, false otherwise
+ */
+Game_CharacterBase.prototype.reflectFloorToggle = function (reflect = !this.reflectFloor()) {
+    this._reflectFloor = reflect;
+};
+
+/**
+ * New method: Game_CharacterBase.prototype.reflectFloor
+ * Returns true if the floor reflection is on for this character, false otherwise.
+ * @returns {boolean}
+ */
+Game_CharacterBase.prototype.reflectFloor = function () {
+    return this._reflectFloor;
+};
+
+/**
+ * New method: Game_CharacterBase.prototype.reflectDisable
+ * Disables wall and floor reflections for this character.
+ */
+Game_CharacterBase.prototype.reflectDisable = function () {
+    this.reflectFloorToggle(false);
+    this.reflectWallToggle(false);
+};
+
+/**
+ * New method: Game_CharacterBase.prototype.reflectEnable
+ * Enables wall and floor reflections for this character.
+ */
+Game_CharacterBase.prototype.reflectEnable = function () {
+    this.reflectFloorToggle(true);
+    this.reflectWallToggle(true);
+};
+
+/**
+ * New method: Game_CharacterBase.prototype.reflectRefreshRequested
+ * Returns true if a refresh has been requested for the reflection graphic.
+ * @returns {boolean}
+ */
+Game_CharacterBase.prototype.reflectRefreshRequested = function () {
+    return this._reflectRefreshRequested;
+};
+
+/**
+ * New method: Game_CharacterBase.prototype.requestReflectRefresh
+ * Requests for the reflection graphic to be updated on the next update
+ */
+Game_CharacterBase.prototype.requestReflectRefresh = function () {
+    this._reflectRefreshRequested = true;
+};
+
+/**
+ * New method: Game_CharacterBase.prototype.clearReflectRefresh
+ * Clears reflection graphic refresh requests.
+ */
+Game_CharacterBase.prototype.clearReflectRefresh = function () {
+    this._reflectRefreshRequested = false;
+};
+
+/**
+ * New method: Game_CharacterBase.prototype.reflectOpacity
+ * Returns floor reflection opacity for this character
+ * @returns {number | undefined}
+ */
+Game_CharacterBase.prototype.reflectFloorOpacity = function () {
+    return this._reflectFloorOpacity;
+};
+
+/**
+ * New method: Game_CharacterBase.prototype.reflectWallOpacity
+ * Returns wall reflection opacity for this character
+ * @returns {number | undefined}
+ */
+Game_CharacterBase.prototype.reflectWallOpacity = function () {
+    return this._reflectWallOpacity;
+};
+
+/**
+ * New method: Game_CharacterBase.prototype.setReflectFloorOpacity
+ * @param {number | undefined} opacity New opacity
+ */
+Game_CharacterBase.prototype.setReflectFloorOpacity = function (opacity) {
+    this._reflectFloorOpacity = opacity;
+};
+
+/**
+ * New method: Game_CharacterBase.prototype.setReflectWallOpacity
+ * @param {number | undefined} opacity New opacity
+ */
+Game_CharacterBase.prototype.setReflectWallOpacity = function (opacity) {
+    this._reflectWallOpacity = opacity;
+};
+
+/**
+ * New method: Game_CharacterBase.prototype.reflectFloorXOffset
+ */
+Game_CharacterBase.prototype.reflectFloorXOffset = function () {
+    return this._reflectFloorXOff || 0;
+};
+
+/**
+ * New method: Game_CharacterBase.prototype.setReflectFloorXOffset
+ * @param {number} x New x offset
+ */
+Game_CharacterBase.prototype.setReflectFloorXOffset = function (x = 0) {
+    this._reflectFloorXOff = x;
+};
+
+/**
+ * New method: Game_CharacterBase.prototype.reflectFloorYOffset
+ */
+Game_CharacterBase.prototype.reflectFloorYOffset = function () {
+    return this._reflectFloorYOff || 0;
+};
+
+/**
+ * New method: Game_CharacterBase.prototype.setReflectFloorYOffset
+ * @param {number} y New y offset
+ */
+Game_CharacterBase.prototype.setReflectFloorYOffset = function (y = 0) {
+    this._reflectFloorYOff = y;
+};
+
+/**
+ * New method: Game_CharacterBase.prototype.reflectWallXOffset
+ */
+Game_CharacterBase.prototype.reflectWallXOffset = function () {
+    return this._reflectWallXOff || 0;
+};
+
+/**
+ * New method: Game_CharacterBase.prototype.setReflectFloorXOffset
+ * @param {number} x New x offset
+ */
+Game_CharacterBase.prototype.setReflectWallXOffset = function (x = 0) {
+    this._reflectWallXOff = x;
+};
+
+/**
+ * New method: Game_CharacterBase.prototype.reflectWallYOffset
+ */
+Game_CharacterBase.prototype.reflectWallYOffset = function () {
+    return this._reflectWallYOff || 0;
+};
+
+/**
+ * New method: Game_CharacterBase.prototype.setReflectWallYOffset
+ * @param {number} y New y offset
+ */
+Game_CharacterBase.prototype.setReflectWallYOffset = function (y = 0) {
+    this._reflectWallYOff = y;
+};
+
+////////////////////////////////////////////////////////////////////////////////////////////////////////////////
+// END Game_CharacterBase edits                                                                               //
+////////////////////////////////////////////////////////////////////////////////////////////////////////////////
+
+////////////////////////////////////////////////////////////////////////////////////////////////////////////////
+// START Game_Actor edits                                                                                     //
+////////////////////////////////////////////////////////////////////////////////////////////////////////////////
+
+/**
+ * Updates reflection properties for characters that represent actors.
+ * @param {Game_Actor} actor Target actor to update reflection properties for
+ * @param {Game_Character} character Current character representing the actor
+ * @returns {void}
+ */
+KCDev.Mirrors.updateActorCharacterReflect = function (actor, character) {
+    if (!actor) return;
+    let needsUpdate = false;
+    let reflectName = character.reflectName();
+    let reflectIndex = character.reflectIndex();
+    if (reflectName !== actor.reflectName()) {
+        reflectName = actor.reflectName();
+        needsUpdate = true;
+    }
+    if (reflectIndex !== actor.reflectIndex()) {
+        reflectIndex = actor.reflectIndex();
+        needsUpdate = true;
+    }
+    if (needsUpdate) {
+        character.setReflectImage(reflectName, reflectIndex);
+    }
+    character.reflectFloorToggle(actor.reflectFloor());
+    character.reflectWallToggle(actor.reflectWall());
+    character.setReflectFloorOpacity(actor.reflectFloorOpacity());
+    character.setReflectWallOpacity(actor.reflectWallOpacity());
+    character.setReflectFloorXOffset(actor.reflectFloorXOffset());
+    character.setReflectFloorYOffset(actor.reflectFloorYOffset());
+    character.setReflectWallXOffset(actor.reflectWallXOffset());
+    character.setReflectWallYOffset(actor.reflectWallYOffset());
+};
+
+KCDev.Mirrors.Game_Actor_setup = Game_Actor.prototype.setup;
+/**
+ * Aliased Method: Game_Actor.prototype.setup
+ * Add note tag parsing to determine reflection visibility and appearance. Also set up default values.
+ * @param {number} actorId ID of the actor to set default values for
+ */
+Game_Actor.prototype.setup = function (actorId) {
+    KCDev.Mirrors.Game_Actor_setup.apply(this, arguments);
+    const actor = $dataActors[actorId];
+    KCDev.Mirrors.parseMetaValues(this, actor, KCDev.Mirrors.actorDefault, true);
+};
+
+// Add reflection methods to Game_Actor for convenience
+Game_Actor.prototype.reflectEnable = Game_CharacterBase.prototype.reflectEnable;
+Game_Actor.prototype.reflectDisable = Game_CharacterBase.prototype.reflectDisable;
+Game_Actor.prototype.reflectFloor = Game_CharacterBase.prototype.reflectFloor;
+Game_Actor.prototype.reflectFloorToggle = Game_CharacterBase.prototype.reflectFloorToggle;
+Game_Actor.prototype.reflectWall = Game_CharacterBase.prototype.reflectWall;
+Game_Actor.prototype.reflectWallToggle = Game_CharacterBase.prototype.reflectWallToggle;
+Game_Actor.prototype.reflectName = Game_CharacterBase.prototype.reflectName;
+Game_Actor.prototype.reflectIndex = Game_CharacterBase.prototype.reflectIndex;
+Game_Actor.prototype.setReflectFloorOpacity = Game_CharacterBase.prototype.setReflectFloorOpacity;
+Game_Actor.prototype.setReflectWallOpacity = Game_CharacterBase.prototype.setReflectWallOpacity;
+Game_Actor.prototype.reflectFloorOpacity = Game_CharacterBase.prototype.reflectFloorOpacity;
+Game_Actor.prototype.reflectWallOpacity = Game_CharacterBase.prototype.reflectWallOpacity;
+Game_Actor.prototype.reflectFloorXOffset = Game_CharacterBase.prototype.reflectFloorXOffset;
+Game_Actor.prototype.setReflectFloorXOffset = Game_CharacterBase.prototype.setReflectFloorXOffset;
+Game_Actor.prototype.reflectFloorYOffset = Game_CharacterBase.prototype.reflectFloorYOffset;
+Game_Actor.prototype.setReflectFloorYOffset = Game_CharacterBase.prototype.setReflectFloorYOffset;
+Game_Actor.prototype.reflectWallXOffset = Game_CharacterBase.prototype.reflectWallXOffset;
+Game_Actor.prototype.setReflectWallXOffset = Game_CharacterBase.prototype.setReflectWallXOffset;
+Game_Actor.prototype.reflectWallYOffset = Game_CharacterBase.prototype.reflectWallYOffset;
+Game_Actor.prototype.setReflectWallYOffset = Game_CharacterBase.prototype.setReflectWallYOffset;
+Game_Actor.prototype.setReflectImage = function (filename = '', index = -1) { // same as Game_CharacterBase but without sprite refresh request
+    this._reflectName = filename.trim();
+    this._reflectIndex = index;
+};
+
+////////////////////////////////////////////////////////////////////////////////////////////////////////////////
+// END Game_Actor edits                                                                                       //
+////////////////////////////////////////////////////////////////////////////////////////////////////////////////
+
+////////////////////////////////////////////////////////////////////////////////////////////////////////////////
+// START Game_Follower edits                                                                                  //
+////////////////////////////////////////////////////////////////////////////////////////////////////////////////
+
+KCDev.Mirrors.Game_Follower_update = Game_Follower.prototype.update;
+/**
+ * Aliased method: Game_Follower.prototype.update
+ * Adds a check to update the reflection to the update function.
+ */
+Game_Follower.prototype.update = function () {
+    KCDev.Mirrors.Game_Follower_update.apply(this, arguments);
+    KCDev.Mirrors.updateActorCharacterReflect(this.actor(), this);
+};
+
+////////////////////////////////////////////////////////////////////////////////////////////////////////////////
+// END Game_Follower edits                                                                                    //
+////////////////////////////////////////////////////////////////////////////////////////////////////////////////
+
+////////////////////////////////////////////////////////////////////////////////////////////////////////////////
+// START Game_Player edits                                                                                    //
+////////////////////////////////////////////////////////////////////////////////////////////////////////////////
+
+KCDev.Mirrors.Game_Player_update = Game_Player.prototype.update;
+/**
+ * Aliased method: Game_Player.prototype.update
+ * Adds a check to update the reflection to the update function.
+ */
+Game_Player.prototype.update = function () {
+    KCDev.Mirrors.Game_Player_update.apply(this, arguments);
+    if ($gameParty.size() > 0) {
+        const actor = $gameParty.leader();
+        KCDev.Mirrors.updateActorCharacterReflect(actor, this);
+    }
+};
+
+////////////////////////////////////////////////////////////////////////////////////////////////////////////////
+// END Game_Player edits                                                                                      //
+////////////////////////////////////////////////////////////////////////////////////////////////////////////////
+
+////////////////////////////////////////////////////////////////////////////////////////////////////////////////
+// START Game_Event edits                                                                                     //
+////////////////////////////////////////////////////////////////////////////////////////////////////////////////
+
+KCDev.Mirrors.Game_Event_setupPage = Game_Event.prototype.setupPage;
+/**
+ * Aliased method: Game_Event.prototype.setupPage
+ * Adds note tag parsing to override default event reflection settings.
+ */
+Game_Event.prototype.setupPage = function () {
+    KCDev.Mirrors.Game_Event_setupPage.apply(this, arguments);
+    KCDev.Mirrors.parseMetaValues(this, this.event(), KCDev.Mirrors.eventDefault)
+};
+
+////////////////////////////////////////////////////////////////////////////////////////////////////////////////
+// END Game_Event edits                                                                                       //
+////////////////////////////////////////////////////////////////////////////////////////////////////////////////
+
+////////////////////////////////////////////////////////////////////////////////////////////////////////////////
+// START Game_Map edits                                                                                       //
+////////////////////////////////////////////////////////////////////////////////////////////////////////////////
+
+KCDev.Mirrors.setupMapReflectOptions = function () {
+
+    if (!$dataMap.meta) {
+        return;
+    }
+
+    const findMetaSimple = function (str) {
+        return KCDev.Mirrors.findMetaSimple(str, $dataMap);
+    };
+
+    const refType = 'Reflect_Type';
+    const refWallOff = 'Reflect_Wall_Offsets';
+    const refFloorOff = 'Reflect_Floor_Offsets';
+    const reflect = KCDev.Mirrors.findMetaSimple(refType, $dataMap)?.trim().toUpperCase();
+    $gameMap.setReflectWall(reflect === 'WALL' || reflect === 'ALL' || reflect === undefined);
+    $gameMap.setReflectFloor(reflect === 'FLOOR' || reflect === 'ALL' || reflect === undefined);
+    const refMode = 'Reflect_Mode';
+    const reflectMode = findMetaSimple(refMode)?.toUpperCase().trim();
+    const metaRefWallOff = findMetaSimple(refWallOff) || '';
+    const metaRefFloorOff = findMetaSimple(refFloorOff) || '';
+    const wallOffs = metaRefWallOff.split(',').map(num => parseInt(num));
+    const floorOffs = metaRefFloorOff.split(',').map(num => parseInt(num));
+    $gameMap.setReflectFloorXOffset(floorOffs[0] || 0);
+    $gameMap.setReflectFloorYOffset(floorOffs[1] || 0);
+    $gameMap.setReflectWallXOffset(wallOffs[0] || 0);
+    $gameMap.setReflectWallYOffset(wallOffs[1] || 0);
+    switch (reflectMode) {
+        case 'PERSPECTIVE':
+            $gameMap.setReflectMode(KCDev.Mirrors.wallModes.perspective)
+            break;
+
+        case 'EVENT':
+            $gameMap.setReflectMode(KCDev.Mirrors.wallModes.event);
+            break;
+
+        default:
+            $gameMap.setReflectMode(KCDev.Mirrors.getWallReflectMode());
+            break;
+    }
+};
+
+/**
+ * New method: Game_Map.prototype.reflectFloorXOffset
+ */
+Game_Map.prototype.reflectFloorXOffset = function () {
+    return this._reflectFloorXOff || 0;
+};
+
+/**
+ * New method: Game_Map.prototype.setReflectFloorXOffset
+ * @param {number} x New x offset
+ */
+Game_Map.prototype.setReflectFloorXOffset = function (x = 0) {
+    this._reflectFloorXOff = x;
+};
+
+/**
+ * New method: Game_Map.prototype.reflectFloorYOffset
+ */
+Game_Map.prototype.reflectFloorYOffset = function () {
+    return this._reflectFloorYOff || 0;
+};
+
+/**
+ * New method: Game_Map.prototype.setReflectFloorYOffset
+ * @param {number} y New y offset
+ */
+Game_Map.prototype.setReflectFloorYOffset = function (y = 0) {
+    this._reflectFloorYOff = y;
+};
+
+/**
+ * New method: Game_Map.prototype.reflectWallXOffset
+ */
+Game_Map.prototype.reflectWallXOffset = function () {
+    return this._reflectWallXOff || 0;
+};
+
+/**
+ * New method: Game_Map.prototype.setReflectFloorXOffset
+ * @param {number} x New x offset
+ */
+Game_Map.prototype.setReflectWallXOffset = function (x = 0) {
+    this._reflectWallXOff = x;
+};
+
+/**
+ * New method: Game_Map.prototype.reflectWallYOffset
+ */
+Game_Map.prototype.reflectWallYOffset = function () {
+    return this._reflectWallYOff || 0;
+};
+
+/**
+ * New method: Game_Map.prototype.setReflectWallYOffset
+ * @param {number} y New y offset
+ */
+Game_Map.prototype.setReflectWallYOffset = function (y = 0) {
+    this._reflectWallYOff = y;
+};
+
+KCDev.Mirrors.Game_Map_refresh = Game_Map.prototype.refresh;
+/**
+ * Aliased method: Game_Map.prototype.refresh
+ */
+Game_Map.prototype.refresh = function () {
+    KCDev.Mirrors.Game_Map_refresh.apply(this, arguments);
+    KCDev.Mirrors.setupMapReflectOptions();
+};
+
+KCDev.Mirrors.Game_Map_setup = Game_Map.prototype.setup;
+/**
+ * Aliased method: Game_Map.prototype.setup
+ * Parse map information from note tags
+ * @param {number} mapId 
+ */
+Game_Map.prototype.setup = function (mapId) {
+    KCDev.Mirrors.Game_Map_setup.apply(this, arguments);
+    KCDev.Mirrors.setupMapReflectOptions();
+};
+
+/**
+ * New method: Game_Map.prototype.reflectWall
+ * Returns whether wall reflections are enabled for the current map
+ * We need to invert this to maintain backwards compatibility with
+ * older versions of the plugin
+ * @returns {boolean}
+ */
+Game_Map.prototype.reflectWall = function () {
+    return this._reflectWall;
+};
+
+/**
+ * New method: Game_Map.prototype.reflectFloor
+ * Returns whether floor reflections are enabled for the current map
+ * We need to invert this to maintain backwards compatibility with
+ * older versions of the plugin
+ * @returns {boolean}
+ */
+Game_Map.prototype.reflectFloor = function () {
+    return this._reflectFloor;
+};
+
+/**
+ * New method: Game_Map.prototype.setReflectWall
+ * Globally enable or disable wall reflections for the map
+ * @param {boolean} reflectWall 
+ */
+Game_Map.prototype.setReflectWall = function (reflectWall = false) {
+    this._reflectWall = reflectWall;
+};
+
+/**
+ * New method: Game_Map.prototype.setReflectFloor
+ * Globally enable or disable floor reflections for the map
+ * @param {boolean} reflectFloor 
+ */
+Game_Map.prototype.setReflectFloor = function (reflectFloor = false) {
+    this._reflectFloor = reflectFloor;
+};
+
+
+Game_Map.prototype.reflectMode = function () {
+    return this._reflectMode;
+};
+
+Game_Map.prototype.setReflectMode = function (mode) {
+    this._reflectMode = mode;
+};
+
+////////////////////////////////////////////////////////////////////////////////////////////////////////////////
+// END Game_Map edits                                                                                         //
+////////////////////////////////////////////////////////////////////////////////////////////////////////////////
+
+////////////////////////////////////////////////////////////////////////////////////////////////////////////////
+// START Sprite_Character edits                                                                               //
+////////////////////////////////////////////////////////////////////////////////////////////////////////////////
+
+KCDev.Mirrors.Sprite_Character_updateOther = Sprite_Character.prototype.updateOther;
+/**
+ * Aliased method: Sprite_Character.prototype.updateOther
+ * Adds a function call to refresh the reflection sprites for this character
+ */
+Sprite_Character.prototype.updateOther = function () {
+    KCDev.Mirrors.Sprite_Character_updateOther.apply(this, arguments);
+    this.updateReflectionSprite();
+};
+
+/**
+ * New method: Sprite_Character.prototype.createReflectionSprites
+ * Handles the creation of both reflection sprites
+ */
+Sprite_Character.prototype.createReflectionSprites = function () {
+    this._reflectionFloor = new KCDev.Mirrors.Sprite_Reflect(this);
+    this._reflectionWall = new KCDev.Mirrors.Sprite_Reflect(this);
+    this._reflectionWall._isReflectionWall = true;
+    this._reflectionFloor.bitmap = this.bitmap;
+    this._reflectionWall.bitmap = this.bitmap;
+    this._character.requestReflectRefresh();
+    SceneManager._scene._spriteset._tilemap.addChild(this._reflectionFloor);
+    SceneManager._scene._spriteset._tilemap.addChild(this._reflectionWall);
+};
+
+/**
+ * New method: Sprite_Character.prototype.updateReflectionSprite
+ * Handles the creation of, refreshes for, and updates to both reflection sprites
+ */
+Sprite_Character.prototype.updateReflectionSprite = function () {
+    if (!this._reflectionFloor) {
+        this.createReflectionSprites();
+    }
+
+    if (this._character.reflectRefreshRequested()) {
+        this._reflectionFloor.refreshGraphic();
+        this._reflectionWall.refreshGraphic();
+        this._character.clearReflectRefresh();
+    }
+
+    this.updateReflectFloor();
+    this.updateReflectWall();
+};
+
+/**
+ * New method: Sprite_Character.prototype.updateReflectFloor
+ * Updates the floor sprite's reflection's position and visibility for this character sprite
+ */
+Sprite_Character.prototype.updateReflectFloor = function () {
+
+    const /**@type {KCDev.Mirrors.Sprite_Reflect} */ r = this._reflectionFloor;
+    const char = this._character;
+    const o = char.reflectFloorOpacity();
+    r.visible = $gameMap.reflectFloor() && char.reflectFloor() && !KCDev.Mirrors.noReflectRegions.has($gameMap.regionId(char.x, char.y)) && ((o === undefined && !char.isTransparent()) || o);
+
+    if (r.visible) {
+        this.updateReflectCommon(r);
+        r.opacity = o === undefined ? this.opacity : o;
+        // need to add portion of tile height for compatibility with KC_MoveRouteTF
+        r.y = this.y + ((this.pivot.y) ? r.patternHeight() * this.scale.y : 0);
+        r.angle = this.angle + 180;
+        r.scale.x = -this.scale.x;
+        r.scale.y = this.scale.y;
+        r.y += char.jumpHeight() * 1.25;
+        r.x += ($gameMap.reflectFloorXOffset() + char.reflectFloorXOffset());
+        r.y += ($gameMap.reflectFloorYOffset() + char.reflectFloorYOffset());
+        KCDev.Mirrors.handleReflectFrame.call(this, r);
+    }
+};
+
+/**
+ * New method: Sprite_Character.prototype.updateReflectWall
+ * Updates the wall sprite's reflection's position, visibility, and scale for this character sprite
+ */
+Sprite_Character.prototype.updateReflectWall = function () {
+    //return;
+    const /**@type {KCDev.Mirrors.Sprite_Reflect} */ r = this._reflectionWall;
+
+    const char = this._character;
+    const charX = this._character.x;
+    const charY = this._character.y;
+    const o = char.reflectWallOpacity();
+
+    r.visible = $gameMap.reflectWall() && char.reflectWall() && !KCDev.Mirrors.noReflectRegions.has($gameMap.regionId(charX, charY)) && ((o === undefined && !char.isTransparent()) || o);
+
+    if (r.visible) {
+        this.updateReflectCommon(r);
+        const wallY = KCDev.Mirrors.getWallY(charX, charY);
+        r.visible = (wallY >= 0);
+        if (r.visible) {
+            r.opacity = o === undefined ? this.opacity : o;
+
+            const isPerspectiveMode = $gameMap.reflectMode() === KCDev.Mirrors.wallModes.perspective;
+
+            const distToWall = char._realY - wallY;
+
+            const tileH = $gameMap.tileHeight();
+
+            r.scale.x = (r._tileId ? this.scale.x : -this.scale.x);
+            r.scale.y = this.scale.y;
+
+            if (isPerspectiveMode) {
+                r.y = this.y - tileH * distToWall - distToWall;
+
+                let scale = 1 - (distToWall - 1) / KCDev.Mirrors.maxWallDistance;
+                if (scale > 1) {
+                    scale = 1;
+                }
+                else if (scale < 0) {
+                    scale = 0;
+                }
+
+                r.scale.x *= scale;
+                r.scale.y *= scale;
+                r.y -= char.jumpHeight() * scale * 0.1;
+                r.y -= r.pivot.y * (1 - scale);
+            }
+            else {
+                r.y = this.y - tileH * distToWall * 2 + tileH;
+                r.y -= char.jumpHeight();
+            }
+            r.x += ($gameMap.reflectWallXOffset() + char.reflectWallXOffset());
+            r.y += ($gameMap.reflectWallYOffset() + char.reflectWallYOffset());
+            KCDev.Mirrors.handleReflectFrame.call(this, r);
+
+        }
+    }
+};
+
+/**
+ * New method: Sprite_Character.prototype.updateReflectCommon
+ * Updates some properties that are shared by both reflection sprites
+ * @param {Sprite_Character} r Reflection sprite to update properties for
+ */
+Sprite_Character.prototype.updateReflectCommon = function (r) {
+    r.x = this.x;
+    r.scale.set(this.scale.x, this.scale.y);
+    r.angle = this.angle;
+    r.pivot.y = this.pivot.y;
+    r.setBlendColor(this.getBlendColor());
+    r.setColorTone(this.getColorTone());
+    r.blendMode = this.blendMode;
+};
+
+/**
+ * Rebuilds and sets wall reflection cache for current map.
+ */
+KCDev.Mirrors.refreshReflectWallCache = function () {
+    KCDev.Mirrors.reflectWallPositions.clear();
+    KCDev.Mirrors.buildCurrentMapCache();
+};
+
+/**
+ * Returns the reflectable wall region map for the current game map
+ * For performance, we pre-compute the closest wall region for every tile on the map
+ * (we map columns to rows with reflections, so we should only visit each tile on the map
+ * once while building this cache)
+ * Each row is sorted starting from the lowest tile with a reflection (bottom edge of map)
+ * to the highest (top edge of map)
+ */
+KCDev.Mirrors.buildCurrentMapCache = function () {
+    const /** @type {Map<number, number[]} */ regionMap = KCDev.Mirrors.reflectWallPositions;
+
+    for (let i = $gameMap.width() - 1; i >= 0; i--) {
+        for (let j = $gameMap.height() - 1; j >= 0; j--) {
+            const regionId = $gameMap.regionId(i, j);
+
+            if (KCDev.Mirrors.wallRegions.has(regionId)) {
+                const yArr = regionMap.get(i) || [];
+
+                yArr.push(j);
+
+                regionMap.set(i, yArr);
+            }
+        }
+    }
+};
+
+/**
+ * Gets the y coordinate of the closest tile with a wall reflection region that is above point (x,y)
+ * Returns -1 if no valid wall region found
+ * @param {number} x 
+ * @param {number} y 
+ */
+KCDev.Mirrors.getWallY = function (x, y) {
+    const mapId = $gameMap.mapId();
+
+    if (KCDev.Mirrors.currMapId !== mapId) {
+        KCDev.Mirrors.refreshReflectWallCache();
+        KCDev.Mirrors.currMapId = mapId;
+    }
+
+    // check for any walls in this column, array assumed to be sorted from high to low
+    const col = KCDev.Mirrors.reflectWallPositions.get(x);
+
+    // last element is always smallest, so if y is smaller, then no need to check entire array
+    if (col && y >= col[col.length - 1]) {
+        const wallY = col.find(wallY => wallY <= y);
+        if (wallY !== undefined) {
+            return wallY;
+        }
+    }
+
+    return -1;
+};
+
+KCDev.Mirrors.Sprite_Character_isImageChanged = Sprite_Character.prototype.isImageChanged;
+/**
+ * Aliased method: Sprite_Character.prototype.isImageChanged
+ * Requests that the reflection sprites are updated if the image changes.
+ * @returns {boolean}
+ */
+Sprite_Character.prototype.isImageChanged = function () {
+    const changed = KCDev.Mirrors.Sprite_Character_isImageChanged.apply(this, arguments);
+    if (changed) {
+        this._character.requestReflectRefresh();
+    }
+    return changed;
+};
+
+/**
+ * Handles drawing either a tile or a character
+ * @param {KCDev.Mirrors.Sprite_Reflect} r Reflection sprite to be modified
+ */
+KCDev.Mirrors.handleReflectFrame = function (r) {
+    if (this._tileId > 0 && this._characterName === r._characterName) {
+        r._tileId = this._tileId;
+        r.bitmap = this.bitmap;
+        r.updateTileFrame();
+    }
+    else {
+        KCDev.Mirrors.setReflectFrame(r);
+    }
+};
+
+/**
+ * Switches to the appropriate frame for the reflection sprite
+ * @param {KCDev.Mirrors.Sprite_Reflect} r Reflection sprite
+ */
+KCDev.Mirrors.setReflectFrame = function (r) {
+
+    // store these values
+    const tempCharIndex = r._character._characterIndex;
+    const tempCharName = r._character._characterName;
+    const tempCharDir = r._character._direction;
+
+    // load in reflection parameters
+    r._character._characterName = r._characterName;
+    r._character._characterIndex = r._characterIndex;
+    if (r._isReflectionWall) r._character._direction = r._character.reverseDir(tempCharDir);
+
+    // set the frame
+    const pw = r.patternWidth();
+    const ph = r.patternHeight();
+    const sx = (r.characterBlockX() + r.characterPatternX()) * pw;
+    const sy = (r.characterBlockY() + r.characterPatternY()) * ph;
+    r.setFrame(sx, sy, pw, ph);
+
+    // restore character properties
+    r._character._characterIndex = tempCharIndex;
+    r._character._characterName = tempCharName;
+    r._character._direction = tempCharDir;
+};
+
+////////////////////////////////////////////////////////////////////////////////////////////////////////////////
+// END Sprite_Character edits                                                                                 //
+////////////////////////////////////////////////////////////////////////////////////////////////////////////////
+
+////////////////////////////////////////////////////////////////////////////////////////////////////////////////
+// START Spriteset_Map edits                                                                                  //
+////////////////////////////////////////////////////////////////////////////////////////////////////////////////
+
+KCDev.Mirrors.Spriteset_Map_update = Spriteset_Map.prototype.update;
+/**
+ * Aliased method: Spriteset_Map.prototype.update
+ */
+Spriteset_Map.prototype.update = function () {
+    KCDev.Mirrors.Spriteset_Map_update.apply(this, arguments);
+    if (KCDev.Mirrors.useZFightFix && $gameMap.reflectMode() === KCDev.Mirrors.wallModes.perspective) {
+        KCDev.Mirrors.sortWallSpritesByY(this._characterSprites);
+    }
+};
+
+/**
+ * Fixes Z-fighting in perspective mode by sorting the sprites by their Y values and updating their z values accordingly.
+ * @param {Sprite_Character[]} charSprites 
+ */
+KCDev.Mirrors.sortWallSpritesByY = function (charSprites) {
+    let z = 2 * KCDev.Mirrors.zValue;
+    const /**@type {Sprite_Character[]} */ sortedSprites = charSprites.clone();
+    sortedSprites.sort((a, b) => {
+        return a._character._realY - b._character._realY;
+    });
+    sortedSprites.forEach(sprite => {
+        if (sprite._reflectionWall) {
+            sprite._reflectionWall.z = z;
+            z--;
+        }
+    });
+};
+
+////////////////////////////////////////////////////////////////////////////////////////////////////////////////
+// END Spriteset_Map edits                                                                                    //
+////////////////////////////////////////////////////////////////////////////////////////////////////////////////
+
+////////////////////////////////////////////////////////////////////////////////////////////////////////////////
+// START FilterControllerMZ Extension                                                                         //
+////////////////////////////////////////////////////////////////////////////////////////////////////////////////
+
+if (window.Filter_Controller) {
+    const Type = Filter_Controller.targetType;
+    const targetGetter = Filter_Controller.targetGetter;
+
+    Type.CharReflectionsFloor = 'CharReflectionsFloor';
+    Type.CharReflectionsWall = 'CharReflectionsWall';
+    Type.CharReflections = 'CharReflections';
+
+    targetGetter[Type.CharReflectionsFloor] = function (targetIds) {
+        const targets = [];
+        if (this._spriteset && this._spriteset._characterSprites) {
+            this._spriteset._characterSprites.forEach(sprite => targets.push(sprite._reflectionFloor));
+        }
+        return targets;
+    };
+
+    targetGetter[Type.CharReflectionsWall] = function (targetIds) {
+        const targets = [];
+        if (this._spriteset && this._spriteset._characterSprites) {
+            this._spriteset._characterSprites.forEach(sprite => targets.push(sprite._reflectionWall));
+        }
+        return targets;
+    };
+
+    targetGetter[Type.CharReflections] = function (targetIds) {
+        const targets = [];
+        if (this._spriteset) {
+            if (this._spriteset._characterSprites) {
+                this._spriteset._characterSprites.forEach(sprite => { targets.push(sprite._reflectionWall); targets.push(sprite._reflectionFloor) });
+            }
+
+        }
+        return targets;
+    };
+}
+
+////////////////////////////////////////////////////////////////////////////////////////////////////////////////
+// END FilterControllerMZ Extension                                                                           //
+////////////////////////////////////////////////////////////////////////////////////////////////////////////////
+
+////////////////////////////////////////////////////////////////////////////////////////////////////////////////
+// START Galv Plugins Compatibility                                                                           //
+////////////////////////////////////////////////////////////////////////////////////////////////////////////////
+
+if (Imported.Galv_CharacterFrames) {
+
+    KCDev.Mirrors.Sprite_Reflect_initMembers_GalvCF = KCDev.Mirrors.Sprite_Reflect.prototype.initMembers;
+    KCDev.Mirrors.Sprite_Reflect.prototype.initMembers = function () {
+        KCDev.Mirrors.Sprite_Reflect_initMembers_GalvCF.apply(this, arguments);
+        this._cframes = 3;
+    };
+
+    KCDev.Mirrors.Sprite_Reflect_refreshGraphic_GalvCF = KCDev.Mirrors.Sprite_Reflect.prototype.refreshGraphic;
+    KCDev.Mirrors.Sprite_Reflect.prototype.refreshGraphic = function () {
+        KCDev.Mirrors.Sprite_Reflect_refreshGraphic_GalvCF.apply(this, arguments);
+        const cf = this._characterName.match(Galv.CF.regex);
+        if (cf) {
+            this._cframes = Number(cf[1]);
+        }
+        else {
+            this._cframes = 3;
+        }
+    };
+
+    KCDev.Mirrors.setReflectFrame_GalvCF = KCDev.Mirrors.setReflectFrame;
+    /**
+     * @param {KCDev.Mirrors.Sprite_Reflect} r 
+     */
+    KCDev.Mirrors.setReflectFrame = function (r) {
+
+        // store character values
+        const tmpCFrames = r._character._cframes;
+
+        // write reflection values
+        r._character._cframes = r._cframes;
+
+        KCDev.Mirrors.setReflectFrame_GalvCF.apply(this, arguments);
+
+        // restore original character values
+        r._character._cframes = tmpCFrames;
+    };
+}
+
+if (Imported.Galv_DiagonalMovement && Galv.DM.diagGraphic) {
+
+    KCDev.Mirrors.setReflectFrame_GalvDM = KCDev.Mirrors.setReflectFrame;
+    /**
+     * @param {KCDev.Mirrors.Sprite_Reflect} r 
+     */
+    KCDev.Mirrors.setReflectFrame = function (r) {
+
+        const tmpDiagDir = r._character._diagDir;
+
+        if (r._isReflectionWall && tmpDiagDir) r._character._diagDir = r._character.reverseDir(tmpDiagDir);
+
+        KCDev.Mirrors.setReflectFrame_GalvDM.apply(this, arguments);
+
+        r._character._diagDir = tmpDiagDir;
+    };
+}
+
+if (Imported.Galv_EventSpawner) {
+
+    KCDev.Mirrors.Spriteset_Map_unspawnEvent = Spriteset_Map.prototype.unspawnEvent;
+    Spriteset_Map.prototype.unspawnEvent = function (eventId) {
+        
+        for (let i = 0; i < this._characterSprites.length; i++) {
+            const sprite = this._characterSprites[i];
+            if (sprite._reflectionFloor) {
+                const char = sprite._character;
+                if (char.isSpawnEvent && char._eventId === eventId) {
+                    this._tilemap.removeChild(sprite._reflectionFloor);
+                    this._tilemap.removeChild(sprite._reflectionWall);
+                }
+            }
+        }
+
+        KCDev.Mirrors.Spriteset_Map_unspawnEvent.apply(this, arguments);
+    };
+
+    KCDev.Mirrors.Spriteset_Map_clearSpawnedEvents = Spriteset_Map.prototype.clearSpawnedEvents;
+    Spriteset_Map.prototype.clearSpawnedEvents = function (clearSaved) {
+        for (let i = 0; i < this._characterSprites.length; i++) {
+            const sprite = this._characterSprites[i];
+            if (sprite._reflectionFloor) {
+                const char = sprite._character;
+                if (char.isSpawnEvent && (clearSaved || !char.isSavedEvent)) {
+                    this._tilemap.removeChild(sprite._reflectionFloor);
+                    this._tilemap.removeChild(sprite._reflectionWall);
+                }
+            }
+        }
+
+        KCDev.Mirrors.Spriteset_Map_clearSpawnedEvents.apply(this, arguments);
+    };
+}
+
+////////////////////////////////////////////////////////////////////////////////////////////////////////////////
+// END Galv Plugins Compatibility                                                                             //
+////////////////////////////////////////////////////////////////////////////////////////////////////////////////